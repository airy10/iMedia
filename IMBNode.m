--- conflicted
+++ resolved
@@ -94,11 +94,7 @@
 @synthesize displayPriority = _displayPriority;
 @synthesize attributes = _attributes;
 @synthesize objects = _objects;
-<<<<<<< HEAD
 @synthesize atomic_subnodes = _subnodes;
-=======
-@synthesize subnodes = _subNodes;
->>>>>>> dc210a6d
 @synthesize parentNode = _parentNode;
 @synthesize isTopLevelNode = _isTopLevelNode;
 
@@ -145,11 +141,7 @@
 		self.displayedObjectCount = -1;
 		
 		self.objects = nil;
-<<<<<<< HEAD
 		self.atomic_subnodes = nil;
-=======
-		self.subnodes = nil;
->>>>>>> dc210a6d
 		self.isTopLevelNode = NO;
 		
 		self.watcherType = kIMBWatcherTypeNone;
@@ -209,17 +201,12 @@
 	
 	if (self.subnodes)
 	{
-<<<<<<< HEAD
 		NSMutableArray* subnodes = [NSMutableArray arrayWithCapacity:self.countOfSubnodes];
-=======
-		NSMutableArray* subnodes = [NSMutableArray arrayWithCapacity:self.subnodes.count];
->>>>>>> dc210a6d
 
 		for (IMBNode* subnode in self.subnodes)
 		{
 			IMBNode* copiedSubnode = [subnode copy];
 			[subnodes addObject:copiedSubnode];
-<<<<<<< HEAD
 			copiedSubnode.parentNode = copy;
 			[copiedSubnode release];
 		}
@@ -229,16 +216,6 @@
 	else 
 	{
 		copy.atomic_subnodes = nil;
-=======
-			[copiedSubnode release];
-		}
-		
-		copy.subnodes = subnodes;
-	}
-	else 
-	{
-		copy.subnodes = nil;
->>>>>>> dc210a6d
 	}
 
 	return copy;
@@ -247,11 +224,7 @@
 
 - (void) dealloc
 {
-<<<<<<< HEAD
     [_subnodes makeObjectsPerformSelector:@selector(setParentNode:) withObject:nil];		// Sub-nodes have a weak reference to self, so break that
-=======
-    [self setSubnodes:nil];		// Sub-nodes have a weak reference to self, so break that
->>>>>>> dc210a6d
 	
 	IMBRelease(_mediaSource);
 	IMBRelease(_identifier);
@@ -275,7 +248,6 @@
 #pragma mark Accessors
 
 
-<<<<<<< HEAD
 //- (void) setSubnodes:(NSMutableArray*)inSubnodes
 //{
 //	[_subnodes makeObjectsPerformSelector:@selector(setParentNode:) withObject:nil];
@@ -285,9 +257,6 @@
 
 
 - (NSArray*) subnodes
-=======
-- (void) setSubnodes:(NSArray*)inNodes
->>>>>>> dc210a6d
 {
 	return self.atomic_subnodes;
 }
@@ -345,11 +314,7 @@
 // This accessor is only to be used by parser classes and IMBLibraryController, i.e. those participants that
 // are offically allowed to mutate IMBNodes...
 
-<<<<<<< HEAD
 - (NSMutableArray*) mutableSubnodes
-=======
-- (NSUInteger) countOfSubnodes
->>>>>>> dc210a6d
 {
 	if (_subnodes == nil)
 	{
@@ -693,11 +658,7 @@
 
 - (BOOL) isPopulated
 {
-<<<<<<< HEAD
 	return self.subnodes != nil && self.objects != nil;
-=======
-	return self.subnodes != nil && self.objects !=nil;
->>>>>>> dc210a6d
 }
 
 
