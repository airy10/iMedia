--- conflicted
+++ resolved
@@ -471,15 +471,10 @@
 	if (jpegData != nil) {
 		IMBLightroomObject* lightroomObject = (IMBLightroomObject*)inObject;
 		NSString* orientation = [[lightroomObject preliminaryMetadata] objectForKey:@"orientation"];;
-<<<<<<< HEAD
-		NSString* fileName = [[(NSString*)inObject.location lastPathComponent] stringByDeletingPathExtension];
+		NSString* fileName = [[inObject.location lastPathComponent] stringByDeletingPathExtension];
         NSFileManager *fileManager = [[NSFileManager alloc] init];
 		NSString* jpegPath = [[fileManager imb_uniqueTemporaryFile:fileName] stringByAppendingPathExtension:@"jpg"];
         [fileManager release];
-=======
-		NSString* fileName = [[inObject.location lastPathComponent] stringByDeletingPathExtension];
-		NSString* jpegPath = [[[NSFileManager imb_threadSafeManager] imb_uniqueTemporaryFile:fileName] stringByAppendingPathExtension:@"jpg"];
->>>>>>> 82d4916c
 		NSURL* jpegURL = [NSURL fileURLWithPath:jpegPath];
 		BOOL success = NO;
 		
