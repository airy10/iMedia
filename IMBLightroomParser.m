/*
 iMedia Browser Framework <http://karelia.com/imedia/>
 
 Copyright (c) 2005-2012 by Karelia Software et al.
 
 iMedia Browser is based on code originally developed by Jason Terhorst,
 further developed for Sandvox by Greg Hulands, Dan Wood, and Terrence Talbot.
 The new architecture for version 2.0 was developed by Peter Baumgartner.
 Contributions have also been made by Matt Gough, Martin Wennerberg and others
 as indicated in source files.
 
 The iMedia Browser Framework is licensed under the following terms:
 
 Permission is hereby granted, free of charge, to any person obtaining a copy
 of this software and associated documentation files (the "Software"), to deal
 in all or substantial portions of the Software without restriction, including
 without limitation the rights to use, copy, modify, merge, publish,
 distribute, sublicense, and/or sell copies of the Software, and to permit
 persons to whom the Software is furnished to do so, subject to the following
 conditions:
 
	Redistributions of source code must retain the original terms stated here,
	including this list of conditions, the disclaimer noted below, and the
	following copyright notice: Copyright (c) 2005-2012 by Karelia Software et al.
 
	Redistributions in binary form must include, in an end-user-visible manner,
	e.g., About window, Acknowledgments window, or similar, either a) the original
	terms stated here, including this list of conditions, the disclaimer noted
	below, and the aforementioned copyright notice, or b) the aforementioned
	copyright notice and a link to karelia.com/imedia.
 
	Neither the name of Karelia Software, nor Sandvox, nor the names of
	contributors to iMedia Browser may be used to endorse or promote products
	derived from the Software without prior and express written permission from
	Karelia Software or individual contributors, as appropriate.
 
 Disclaimer: THE SOFTWARE IS PROVIDED BY THE COPYRIGHT OWNER AND CONTRIBUTORS
 "AS IS", WITHOUT WARRANTY OF ANY KIND, EXPRESS OR IMPLIED, INCLUDING BUT NOT
 LIMITED TO THE WARRANTIES OF MERCHANTABILITY, FITNESS FOR A PARTICULAR PURPOSE,
 AND NONINFRINGEMENT. IN NO EVENT SHALL THE AUTHORS OR COPYRIGHT HOLDERS BE
 LIABLE FOR ANY CLAIM, DAMAGES, OR OTHER LIABILITY, WHETHER IN AN ACTION OF
 CONTRACT, TORT, OR OTHERWISE, ARISING FROM, OUT OF, OR IN CONNECTION WITH, THE
 SOFTWARE OR THE USE OF, OR OTHER DEALINGS IN, THE SOFTWARE.
 */


// Author: Pierre Bernard


//----------------------------------------------------------------------------------------------------------------------


#pragma mark HEADERS

#import "IMBLightroomParser.h"
#import "IMBLightroomObject.h"
#import "FMDatabase.h"
#import "FMResultSet.h"
#import "IMBConfig.h"
#import "IMBLightroom1Parser.h"
#import "IMBLightroom2Parser.h"
#import "IMBLightroom3Parser.h"
#import "IMBLightroom4Parser.h"
#import "IMBLightroom3VideoParser.h"
#import "IMBLightroom4VideoParser.h"
#import "IMBIconCache.h"
#import "IMBNode.h"
#import "IMBFolderObject.h"
#import "IMBObject.h"
#import "IMBObjectsPromise.h"
#import "IMBOrderedDictionary.h"
#import "IMBParserController.h"
//#import "IMBPyramidObjectPromise.h"
#import "NSData+SKExtensions.h"
#import "NSFileManager+iMedia.h"
#import "NSImage+iMedia.h"
#import "NSString+iMedia.h"
#import "NSWorkspace+iMedia.h"

#import <Quartz/Quartz.h>


//----------------------------------------------------------------------------------------------------------------------


#pragma mark GLOBALS

static NSArray* sSupportedUTIs = nil;


//----------------------------------------------------------------------------------------------------------------------


#pragma mark 

@interface IMBLightroomParser ()

- (NSString*) libraryName;

- (void) populateSubnodesForRootNode:(IMBNode*)inRootNode;
- (void) populateSubnodesForRootFoldersNode:(IMBNode*)inFoldersNode;
- (void) populateSubnodesForFolderNode:(IMBNode*)inParentNode;
- (void) populateSubnodesForCollectionNode:(IMBNode*)inRootNode;
- (void) populateObjectsForFolderNode:(IMBNode*)inNode;
- (void) populateObjectsForCollectionNode:(IMBNode*)inNode;

- (NSArray*) supportedUTIs;
- (BOOL) canOpenImageFileAtPath:(NSString*)inPath;
- (IMBObject*) objectWithPath:(NSString*)inPath
					  idLocal:(NSNumber*)idLocal
						 name:(NSString*)inName
				  pyramidPath:(NSString*)inPyramidPath
					 metadata:(NSDictionary*)inMetadata
						index:(NSUInteger)inIndex;

- (NSString*) rootNodeIdentifier;
- (NSString*) identifierWithFolderId:(NSNumber*)inIdLocal;
- (NSString*) identifierWithCollectionId:(NSNumber*)inIdLocal;
- (BOOL) isFolderNode:(IMBNode*)inNode;
- (BOOL) isCollectionNode:(IMBNode*)inNode;
- (BOOL) isRootCollectionNode:(IMBNode*)inNode;

- (NSNumber*) rootFolderFromAttributes:(NSDictionary*)inAttributes;
- (NSNumber*) idLocalFromAttributes:(NSDictionary*)inAttributes;
- (NSString*) rootPathFromAttributes:(NSDictionary*)inAttributes;
- (NSString*) pathFromRootFromAttributes:(NSDictionary*)inAttributes;
- (NSString*) absolutePathFromAttributes:(NSDictionary*)inAttributes;
- (IMBLightroomNodeType) nodeTypeFromAttributes:(NSDictionary*)inAttributes;

@end


//----------------------------------------------------------------------------------------------------------------------


#pragma mark 

@implementation IMBLightroomParser

@synthesize appPath = _appPath;
@synthesize dataPath = _dataPath;
@synthesize shouldDisplayLibraryName = _shouldDisplayLibraryName;
@synthesize databases = _databases;
@synthesize thumbnailDatabases = _thumbnailDatabases;


//----------------------------------------------------------------------------------------------------------------------


#pragma mark 


- (id) init
{
	if ((self = [super init]))
	{
		self.appPath = [[self class] lightroomPath];
		
		_databases = [[NSMutableDictionary alloc] init];
		_thumbnailDatabases = [[NSMutableDictionary alloc] init];		
		
		[self supportedUTIs];	// Init early and in the main thread!
	}
	
	return self;
}


- (void) dealloc
{
	IMBRelease(_appPath);
	IMBRelease(_dataPath);
	IMBRelease(_databases);
	IMBRelease(_thumbnailDatabases);
	[super dealloc];
}


//----------------------------------------------------------------------------------------------------------------------


// Subclasses must return a unique identifier...

+ (NSString*) identifier
{
	return nil;
}


// Helper method that converts single string into an array of paths...

+ (void) parseRecentLibrariesList:(NSString*)inRecentLibrariesList into:(NSMutableArray*)inLibraryPaths
{
    NSCharacterSet* newlineCharacterSet = [NSCharacterSet characterSetWithCharactersInString:@"\n\r"];
    NSScanner* scanner = [NSScanner scannerWithString:inRecentLibrariesList];
    
    NSString* path = @"";
	
    while (![scanner isAtEnd])
    {
        NSString* token;
        if ([scanner scanUpToCharactersFromSet:newlineCharacterSet intoString:&token])
        {
            NSString* string = [token stringByTrimmingCharactersInSet:[NSCharacterSet whitespaceAndNewlineCharacterSet]];
            
            if (([string length] == 0) || 
                [string isEqualTo:@"recentLibraries = {"] || 
                [string isEqualTo:@"}"])
            {
                continue;
            }
            
            path = [path stringByAppendingString:string];
            
            if ([path hasSuffix:@"\","])
            {
				path = [path substringWithRange:NSMakeRange(1, [path length] - 3)];
 
				BOOL exists,changed;
				exists = [[NSFileManager imb_threadSafeManager] imb_fileExistsAtPath:&path wasChanged:&changed];
				if (exists) [inLibraryPaths addObject:path];
				
                path = @"";
            }
        }
        
        [scanner scanCharactersFromSet:[NSCharacterSet whitespaceAndNewlineCharacterSet] intoString:nil];
    }
}


//----------------------------------------------------------------------------------------------------------------------


#pragma mark 
#pragma mark Parser Methods


- (IMBNode*) unpopulatedTopLevelNode:(NSError**)outError
{
	NSError* error = nil;

	NSImage* icon = [[NSWorkspace imb_threadSafeWorkspace] iconForFile:self.appPath];
	[icon setScalesWhenResized:YES];
	[icon setSize:NSMakeSize(16.0,16.0)];

	// Create the top-level node...

	IMBNode* node = [[[IMBNode alloc] init] autorelease];
	node.icon = icon;
	node.name = @"Lightroom";
	node.identifier = [self rootNodeIdentifier];
	node.mediaSource = self.mediaSource;
	node.mediaType = self.mediaType;
	node.parserIdentifier = self.identifier;
	node.isTopLevelNode = YES;
	node.isLeafNode = NO;
	node.groupType = kIMBGroupTypeLibrary;
	node.isIncludedInPopup = YES;

	// If necessary append the name of the library...
	
	if (node.isTopLevelNode && self.shouldDisplayLibraryName)
	{
		node.name = [NSString stringWithFormat:@"%@ (%@)",node.name,[self libraryName]];
	}

	// Watch the root node. Whenever something in Lightroom changes, we have to replace the
	// WHOLE node tree, as we have no way of finding out WHAT has changed in Lightroom...
	
	node.watcherType = kIMBWatcherTypeFSEvent;
	node.watchedPath = [self.mediaSource path];

	if (outError) *outError = error;
	return node;
}


//----------------------------------------------------------------------------------------------------------------------


- (BOOL) populateNode:(IMBNode*)inNode error:(NSError**)outError
{
	// Create subnodes for the root node as needed...
	
	if ([inNode isTopLevelNode])
	{
		[self populateSubnodesForRootNode:inNode];
	}
	
	// Create subnodes for the Folders node as needed...
	
	else if ([self isFolderNode:inNode])
	{
		NSString* rootFoldersIdentifier = [self identifierWithFolderId:[NSNumber numberWithInt:-1]];
		
		if ([inNode.identifier isEqualToString:rootFoldersIdentifier])
		{
			[self populateSubnodesForRootFoldersNode:inNode];
		}
		else
		{
			[self populateSubnodesForFolderNode:inNode];
		}
		
		[self populateObjectsForFolderNode:inNode];
	}
	
	// Create subnodes for the Collections node as needed...
	
	else if ([self isCollectionNode:inNode])
	{
		[self populateSubnodesForCollectionNode:inNode];
		[self populateObjectsForCollectionNode:inNode];
	}
	
	else if ([self isRootCollectionNode:inNode])
	{
		[self populateSubnodesForCollectionNode:inNode];
	}
	
    else
    {
		[inNode mutableArrayForPopulatingSubnodes];
        inNode.objects = [NSArray array];
    }

<<<<<<< HEAD
	return YES;
=======
	if (outError) *outError = error;
	return error == nil;
>>>>>>> 62367f3d
}


//----------------------------------------------------------------------------------------------------------------------


// When the parser is deselected, then get rid of cached data. In our case we can close the database...

//- (void) didStopUsingParser
//{
//	@synchronized (self)
//	{
//		self.databases = nil;
//		self.thumbnailDatabases = nil;
//	}
//}


//----------------------------------------------------------------------------------------------------------------------


// Build a thumbnail for our object...

- (id) thumbnailForObject:(IMBObject*)inObject error:(NSError**)outError
{
	NSError* error = nil;
	CGImageRef imageRepresentation = nil;
	NSData *jpegData = [self previewDataForObject:inObject maximumSize:[NSNumber numberWithFloat:256.0]];

	if (jpegData != nil) {
		CGImageSourceRef source = CGImageSourceCreateWithData((CFDataRef)jpegData, nil);
		
		if (source != NULL) {
			imageRepresentation = CGImageSourceCreateImageAtIndex(source, 0, NULL);
			
			CFRelease(source);
		}
		
		[NSMakeCollectable(imageRepresentation) autorelease];
		
		if (imageRepresentation) {
#if 0
			CGFloat width = CGImageGetWidth(imageRepresentation);
			CGFloat height = CGImageGetHeight(imageRepresentation);

			NSLog(@"width: %f, height: %f", width, height);
#endif
			
			IMBLightroomObject *lightroomObject = (IMBLightroomObject*)inObject;
			NSString *orientation = [[lightroomObject preliminaryMetadata] objectForKey:@"orientation"];
			
			if (!((orientation == nil) || [orientation isEqual:@"AB"])) {
				NSInteger orientationProperty = 2;
				
				if ([orientation isEqual:@"BC"]) {
					orientationProperty = 6;
				}
				else if ([orientation isEqual:@"CD"]) {
					orientationProperty = 4;
				}
				else if ([orientation isEqual:@"DA"]) {
					orientationProperty = 8;
				}
				else if ([orientation isEqual:@"CB"]) {
					orientationProperty = 5;
				}
				else if ([orientation isEqual:@"DC"]) {
					orientationProperty = 3;
				}
				else if ([orientation isEqual:@"AD"]) {
					orientationProperty = 7;
				}
				
				imageRepresentation = [self imageRotated:imageRepresentation forOrientation:orientationProperty];
			}
		}
	}
	else {
		NSString* title = NSLocalizedStringWithDefaultValue(
															@"IMB.IMBLightroomParser.ThumbnailNotAvailableTitle",
															nil,
															IMBBundle(),
															@"Processed image not found.\n",
															@"Message to export when Pyramid file is missing");
		
		NSString* description  = NSLocalizedStringWithDefaultValue(
																   @"IMB.IMBLightroomParser.ThumbnailNotAvailableDescription",
																   nil,
																   IMBBundle(),
																   @"Please launch Lightroom and select the menu command Library > Previews > Render 1:1 Previews.",
																   @"Message to export when Pyramid file is missing");
		
		NSDictionary* userInfo = [NSDictionary dictionaryWithObjectsAndKeys:
								  title, @"title",
								  description, NSLocalizedDescriptionKey,
								  nil];
		
		
		inObject.error = [NSError errorWithDomain:kIMBErrorDomain code:kIMBErrorThumbnailNotAvailable userInfo:userInfo];
	}
	
//	if (imageRepresentation == NULL) {
//		imageRepresentation = [super thumbnailFromLocalImageFileForObject:inObject error:&error];
//	}
		 
	if (outError) *outError = error;
	return (id)imageRepresentation;
}


//----------------------------------------------------------------------------------------------------------------------


// Loaded lazily when actually needed for display. Here we combine the metadata we got from the Lightroom database
// (which was available immediately, but not enough information) with more information that we obtain via ImageIO.
// This takes a little longer, but since it only done laziy for those object that are actually visible it's fine.
// Please note that this method may be called on a background thread...

- (NSDictionary*) metadataForObject:(IMBObject*)inObject error:(NSError**)outError
{
	NSMutableDictionary* metadata = nil;
	
	if ([inObject isKindOfClass:[IMBLightroomObject class]])
	{
		IMBLightroomObject* object = (IMBLightroomObject*)inObject;
		metadata = [NSMutableDictionary dictionaryWithDictionary:object.preliminaryMetadata];
		[metadata addEntriesFromDictionary:[NSImage imb_metadataFromImageAtPath:object.path checkSpotlightComments:NO]];
	}

	return metadata;
}


//----------------------------------------------------------------------------------------------------------------------


- (NSData*) bookmarkForObject:(IMBObject*)inObject error:(NSError**)outError
{
	NSData* jpegData = [self previewDataForObject:inObject maximumSize:nil];

	if (jpegData != nil) {
		IMBLightroomObject* lightroomObject = (IMBLightroomObject*)inObject;
		NSString* orientation = [[lightroomObject preliminaryMetadata] objectForKey:@"orientation"];;
		NSString* fileName = [[(NSString*)inObject.location lastPathComponent] stringByDeletingPathExtension];
		NSString* jpegPath = [[[NSFileManager imb_threadSafeManager] imb_uniqueTemporaryFile:fileName] stringByAppendingPathExtension:@"jpg"];
		NSURL* jpegURL = [NSURL fileURLWithPath:jpegPath];
		BOOL success = NO;
		
		if ((orientation == nil) || [orientation isEqual:@"AB"]) {
			success = [jpegData writeToFile:jpegPath atomically:YES];
		}
		else {
			CGImageSourceRef jpegSource = CGImageSourceCreateWithData((CFDataRef)jpegData, NULL);
			
			if (jpegSource != NULL) {
				CGImageRef jpegImage = CGImageSourceCreateImageAtIndex(jpegSource, 0, NULL);
				
				if (jpegImage != NULL) {
					CGImageDestinationRef destination = CGImageDestinationCreateWithURL((CFURLRef)jpegURL, (CFStringRef)@"public.jpeg", 1, nil);
					
					if (destination != NULL) {
						NSInteger orientationProperty = 2;
						
						if ([orientation isEqual:@"BC"]) {
							orientationProperty = 6;
						}
						else if ([orientation isEqual:@"CD"]) {
							orientationProperty = 4;
						}
						else if ([orientation isEqual:@"DA"]) {
							orientationProperty = 8;
						}
						else if ([orientation isEqual:@"CB"]) {
							orientationProperty = 5;
						}
						else if ([orientation isEqual:@"DC"]) {
							orientationProperty = 3;
						}
						else if ([orientation isEqual:@"AD"]) {
							orientationProperty = 7;
						}
						
						NSDictionary* metadata = [NSDictionary dictionaryWithObject:[NSNumber numberWithInt:orientationProperty]
																			 forKey:((NSString*)kCGImagePropertyOrientation)];
						CGImageDestinationAddImage(destination, jpegImage, (CFDictionaryRef)metadata);
						
						success = CGImageDestinationFinalize(destination);
						
						CFRelease(destination);
					}
					
					CGImageRelease(jpegImage);
				}
				
				CFRelease(jpegSource);
			}
		}
		
		if (success) {
			NSError* error = nil;
			NSData* bookmark = nil;
			
			bookmark = [jpegURL 
						bookmarkDataWithOptions:0 //options
						includingResourceValuesForKeys:nil
						relativeToURL:nil
						error:&error];
			
			if (outError != NULL) {
				*outError = error;
			}
			
			return bookmark;
		}
	}
	
	return [self bookmarkForLocalFileObject:inObject error:outError];
}


//----------------------------------------------------------------------------------------------------------------------


#pragma mark 
#pragma mark Creating Subnodes


// This method creates the immediate subnodes of the "Lightroom" root node. The two subnodes are "Folders"  
// and "Collections"...

- (void) populateSubnodesForRootNode:(IMBNode*)inRootNode
{
	[self populateSubnodesForCollectionNode:inRootNode];
}


//----------------------------------------------------------------------------------------------------------------------


// This method creates the immediate subnodes of the "Folders" node. The Lightroom database seems to call them
// root folders. Each import usually creates one of these folders with the capture date as the folder name...

- (void) populateSubnodesForRootFoldersNode:(IMBNode*)inFoldersNode
{
	// Add subnodes array, even if nothing is found in database, so that we do not cause endless loop...
	
	NSMutableArray* subnodes = [inFoldersNode mutableArrayForPopulatingSubnodes];
	NSMutableArray* objects = [NSMutableArray array];
	inFoldersNode.displayedObjectCount = 0;
	
	// Query the database for the root folders and create a node for each one we find...
	
	FMDatabase *database = self.database;
	
	if (database != nil) {
		NSString* query = [self rootFolderQuery];
		FMResultSet* results = [database executeQuery:query];
		NSInteger index = 0;
		
		while ([results next]) {
			NSAutoreleasePool* pool = [[NSAutoreleasePool alloc] init];
			NSNumber* id_local = [NSNumber numberWithLong:[results longForColumn:@"id_local"]];
			NSString* path = [results stringForColumn:@"absolutePath"];
			NSString* name = [results stringForColumn:@"name"];
			
			if (name == nil) {
				name = NSLocalizedStringWithDefaultValue(
														 @"IMBLightroomParser.Unnamed",
														 nil,IMBBundle(),
														 @"Unnamed",
														 @"Name of unnamed node in IMBLightroomParser");
			}
			
			IMBNode* node = [[[IMBNode alloc] init] autorelease];
			node.name = name;
			node.icon = [self folderIcon];
			node.parserIdentifier = self.identifier;
			node.mediaSource = self.mediaSource;
			node.identifier = [self identifierWithFolderId:id_local];
			node.attributes = [self attributesWithRootFolder:id_local
													 idLocal:id_local
													rootPath:path
												pathFromRoot:nil
                                                    nodeType:IMBLightroomNodeTypeFolder];
			node.isLeafNode = NO;
			
			[subnodes addObject:node];
			
			IMBFolderObject* object = [[[IMBFolderObject alloc] init] autorelease];
			object.representedNodeIdentifier = node.identifier;
			object.name = name;
			object.metadata = nil;
			object.parserIdentifier = self.identifier;
			object.index = index++;
			object.imageLocation = (id)self.mediaSource;
			object.imageRepresentationType = IKImageBrowserNSImageRepresentationType;
			object.imageRepresentation = [[NSWorkspace imb_threadSafeWorkspace] iconForFile:path];
			
			[objects addObject:object];
			
			[pool drain];
		}
		
		[results close];
	}
	
	inFoldersNode.objects = objects;
}


//----------------------------------------------------------------------------------------------------------------------


// This method creates subnodes for folders deeper into the hierarchy. Please note that here the SQL query is different
// from the previous method. We are no longer selecting from AgLibraryRootFolder, but from AgLibraryFolder instead...

- (void) populateSubnodesForFolderNode:(IMBNode*)inParentNode
{
	// Add subnodes array, even if nothing is found in database, so that we do not cause endless loop...
	
	NSMutableArray* subnodes = [inParentNode mutableArrayForPopulatingSubnodes];
	NSMutableArray* objects = [NSMutableArray array];
	inParentNode.displayedObjectCount = 0;
	
	// Query the database for subfolder and add a node for each one we find...
	
	FMDatabase *database = self.database;
	
	if (database != nil) {
		NSDictionary* attributes = inParentNode.attributes;
		NSString* parentPathFromRoot = [self pathFromRootFromAttributes:attributes];	
		NSNumber* parentRootFolder = [self rootFolderFromAttributes:attributes];
		NSString* parentRootPath = [self rootPathFromAttributes:inParentNode.attributes];
		NSString* query = [self folderNodesQuery];
		NSString* pathFromRootAccept = nil;
		NSString* pathFromRootReject = nil;
		
		if ([parentPathFromRoot length] > 0) {
			pathFromRootAccept = [NSString stringWithFormat:@"%@/%%/", parentPathFromRoot];
			pathFromRootReject = [NSString stringWithFormat:@"%@/%%/%%/", parentPathFromRoot];
		}
		else {
			pathFromRootAccept = @"%/";
			pathFromRootReject = @"%/%/";
		}
				
		FMResultSet* results = [database executeQuery:query, parentRootFolder, pathFromRootAccept, pathFromRootReject];
		NSInteger index = 0;
		
		while ([results next]) {
			NSNumber* id_local = [NSNumber numberWithLong:[results longForColumn:@"id_local"]];
			NSString* pathFromRoot = [results stringForColumn:@"pathFromRoot"];
			
			if ([pathFromRoot hasSuffix:@"/"]) {
				pathFromRoot = [pathFromRoot substringToIndex:(pathFromRoot.length - 1)];
			}
			
			IMBNode *node = nil;
			
			if ([pathFromRoot length] > 0) {
				node = [[[IMBNode alloc] init] autorelease];
				
				node.icon = [self folderIcon];
				node.parserIdentifier = self.identifier;
				node.mediaSource = self.mediaSource;
				node.name = [pathFromRoot lastPathComponent];
				node.isLeafNode = NO;

				node.identifier = [self identifierWithFolderId:id_local];
				
				[subnodes addObject:node];
			
				NSDictionary* attributes = [self attributesWithRootFolder:parentRootFolder
																  idLocal:id_local
																 rootPath:parentRootPath
															 pathFromRoot:pathFromRoot
                                                                 nodeType:IMBLightroomNodeTypeFolder];

				node.attributes = attributes;
				
				NSString* path = [self absolutePathFromAttributes:attributes];
				
				IMBFolderObject* object = [[[IMBFolderObject alloc] init] autorelease];
				object.representedNodeIdentifier = node.identifier;
				object.name = node.name;
				object.metadata = nil;
				object.parserIdentifier = self.identifier;
				object.index = index++;
				object.imageLocation = (id)self.mediaSource;
				object.imageRepresentationType = IKImageBrowserNSImageRepresentationType;
				object.imageRepresentation = [[NSWorkspace imb_threadSafeWorkspace] iconForFile:path];

				[objects addObject:object];
			}
		}
		[results close];
	}
	
	inParentNode.objects = objects;
}


//----------------------------------------------------------------------------------------------------------------------


// This method Collection subnodes for the specified parent node. Even though the query returns all Collections,
// only create nodes that are immediate children of our parent node. This is necessary, because the returned 
// results from the query are not ordered in a way that would let us build the whole node tree in one single
// step...

- (void) populateSubnodesForCollectionNode:(IMBNode*)inParentNode 
{
	// Add an empty subnodes array, to avoid endless loop, even if the following query returns no results...
	
	NSMutableArray* subnodes = [inParentNode mutableArrayForPopulatingSubnodes];
	NSMutableArray* objects = [NSMutableArray arrayWithArray:inParentNode.objects];
	inParentNode.displayedObjectCount = 0;
	
	// Now query the database for subnodes to the specified parent node...
	
	FMDatabase *database = self.database;
	
	if (database != nil) {
		NSDictionary* attributes = inParentNode.attributes;
		NSNumber* collectionId = [self idLocalFromAttributes:attributes];
		NSString* query = nil;
		FMResultSet* results = nil;
		
		if ([collectionId longValue] == 0) {
			query = [self rootCollectionNodesQuery];
			results = [database executeQuery:query];
		}
		else {
			query = [self collectionNodesQuery];
			results = [database executeQuery:query, collectionId];
		}
		
		NSInteger index = 0;
		
		while ([results next]) {
			// Get properties for next collection. Also substitute missing names...
			
			NSNumber* idLocal = [NSNumber numberWithLong:[results longForColumn:@"id_local"]]; 
			NSNumber* idParentLocal = [NSNumber numberWithLong:[results longForColumn:@"parent"]];
			NSString* name = [results stringForColumn:@"name"];
			BOOL isGroup = NO;
			
			if (name == nil)
			{
				if ([idParentLocal intValue] == 0)
				{
					name = NSLocalizedStringWithDefaultValue(
															 @"IMBLightroomParser.collectionsName",
															 nil,IMBBundle(),
															 @"Collections",
															 @"Name of Collections node in IMBLightroomParser");
					isGroup = YES;
				}
				else
				{
					name = NSLocalizedStringWithDefaultValue(
															 @"IMBLightroomParser.Unnamed",
															 nil,IMBBundle(),
															 @"Unnamed",
															 @"Name of unnamed node in IMBLightroomParser");
				}
			}
			
			IMBNode* node = [[[IMBNode alloc] init] autorelease];
			node.identifier = [self identifierWithCollectionId:idLocal];
			node.name = name;
			node.icon = isGroup ? [self groupIcon] : [self collectionIcon];
			node.parserIdentifier = self.identifier;
			node.mediaSource = self.mediaSource;
			node.attributes = [self attributesWithRootFolder:nil
													 idLocal:idLocal
													rootPath:nil
												pathFromRoot:nil
                                                    nodeType:IMBLightroomNodeTypeCollection];

			node.isLeafNode = NO;
			
			[subnodes addObject:node];
			
			IMBFolderObject* object = [[[IMBFolderObject alloc] init] autorelease];
			object.representedNodeIdentifier = node.identifier;
			object.name = node.name;
			object.metadata = nil;
			object.parserIdentifier = self.identifier;
			object.index = index++;
			object.imageLocation = (id)self.mediaSource;
			object.imageRepresentationType = IKImageBrowserNSImageRepresentationType;
			object.imageRepresentation = [self largeFolderIcon];
			
			[objects addObject:object];
		}
		
		[results close];
	}
	
	inParentNode.objects = objects;
}


//----------------------------------------------------------------------------------------------------------------------


- (NSImage*) largeFolderIcon
{
	NSImage* icon = [NSImage imb_genericFolderIcon];
	[icon setScalesWhenResized:YES];
	[icon setSize:NSMakeSize(64.0,64.0)];
	
	return icon;
}


//----------------------------------------------------------------------------------------------------------------------


#pragma mark 
#pragma mark Creating Objects


// This method populates an existing folder node with objects (image files). The essential part is id_local stored
// in the attributes dictionary. It determines the correct database query...

- (void) populateObjectsForFolderNode:(IMBNode*)inNode
{
	// Add object array, even if nothing is found in database, so that we do not cause endless loop...
	
	if (inNode.objects == nil) {
		inNode.objects = [NSArray array];
		inNode.displayedObjectCount = 0;
	}
	
	// Query the database for image files for the specified node. Add an IMBObject for each one we find...
	
	FMDatabase *database = self.database;
	
	if (database != nil) {
		NSMutableArray* objects = [NSMutableArray array];
		NSString* query = [self folderObjectsQuery];
		
		NSDictionary* attributes = inNode.attributes;
		NSString* folderPath = [self absolutePathFromAttributes:attributes];
		NSNumber* folderId = [self idLocalFromAttributes:attributes];
		FMResultSet* results = [database executeQuery:query, folderId, folderId];
		NSUInteger index = 0;
		
		while ([results next]) {
			NSString* filename = [results stringForColumn:@"idx_filename"];
			NSNumber* idLocal = [NSNumber numberWithLong:[results longForColumn:@"id_local"]];
			NSNumber* fileHeight = [NSNumber numberWithDouble:[results doubleForColumn:@"fileHeight"]];
			NSNumber* fileWidth = [NSNumber numberWithDouble:[results doubleForColumn:@"fileWidth"]];
			NSString* orientation = [results stringForColumn:@"orientation"];
			NSString* caption = [results stringForColumn:@"caption"];
			NSString* pyramidPath = ([results hasColumnWithName:@"pyramidPath"] ? [results stringForColumn:@"pyramidPath"] : nil);
			NSString* name = caption!= nil ? caption : filename;
			NSString* path = [folderPath stringByAppendingPathComponent:filename];
			
			if (pyramidPath == nil) {
				pyramidPath = [self pyramidPathForImage:idLocal];
			}
			
			if ([self canOpenImageFileAtPath:path]) {
				NSMutableDictionary* metadata = [NSMutableDictionary dictionary];
				
				[metadata setObject:path forKey:@"MasterPath"];
				[metadata setObject:idLocal forKey:@"idLocal"];
				[metadata setObject:path forKey:@"path"];
				[metadata setObject:fileHeight forKey:@"height"];
				[metadata setObject:fileWidth forKey:@"width"];
				[metadata setObject:orientation forKey:@"orientation"];
				
				if (name) {
					[metadata setObject:name forKey:@"name"];
				}
				
				IMBObject* object = [self objectWithPath:path
												 idLocal:idLocal
													name:name
											 pyramidPath:pyramidPath
												metadata:metadata
												   index:index++];
				
				[objects addObject:object];
				inNode.displayedObjectCount++;
			}
		}
		
		[results close];
		
		[objects addObjectsFromArray:inNode.objects];
		inNode.objects = objects;
	}
}


//----------------------------------------------------------------------------------------------------------------------


// This method populates an existing folder node with objects (image files). The essential part is id_local stored
// in the attributes dictionary. It determines the correct database query...

- (void) populateObjectsForCollectionNode:(IMBNode*)inNode
{
	// Add object array, even if nothing is found in database, so that we do not cause endless loop...
	
	if (inNode.objects == nil) {
		inNode.objects = [NSMutableArray array];
		inNode.displayedObjectCount = 0;
	}
	
	// Query the database for image files for the specified node. Add an IMBObject for each one we find...
	
	FMDatabase *database = self.database;
	
	if (database != nil) {
		NSString* query = [self collectionObjectsQuery];
		NSNumber* collectionId = [self idLocalFromAttributes:inNode.attributes];
		FMResultSet* results = [database executeQuery:query, collectionId];
		NSUInteger index = 0;
		
		while ([results next]) {
			NSString* absolutePath = [results stringForColumn:@"absolutePath"];
			NSString* filename = [results stringForColumn:@"idx_filename"];
			NSNumber* idLocal = [NSNumber numberWithLong:[results longForColumn:@"id_local"]];
			NSNumber* fileHeight = [NSNumber numberWithDouble:[results doubleForColumn:@"fileHeight"]];
			NSNumber* fileWidth = [NSNumber numberWithDouble:[results doubleForColumn:@"fileWidth"]];
			NSString* orientation = [results stringForColumn:@"orientation"];
			NSString* caption = [results stringForColumn:@"caption"];
			NSString* pyramidPath = ([results hasColumnWithName:@"pyramidPath"] ? [results stringForColumn:@"pyramidPath"] : nil);
			NSString* name = caption!= nil ? caption : filename;
			NSString* path = [absolutePath stringByAppendingString:filename];
			
			if (pyramidPath == nil) {
				pyramidPath = [self pyramidPathForImage:idLocal];
			}
			
			if ([self canOpenImageFileAtPath:path]) {
				NSMutableDictionary* metadata = [NSMutableDictionary dictionary];
				
				[metadata setObject:path forKey:@"MasterPath"];
				[metadata setObject:idLocal forKey:@"idLocal"];
				[metadata setObject:path forKey:@"path"];
				[metadata setObject:fileHeight forKey:@"height"];
				[metadata setObject:fileWidth forKey:@"width"];
				[metadata setObject:orientation forKey:@"orientation"];
				
				if (name) {
					[metadata setObject:name forKey:@"name"];
				}
				
				IMBObject* object = [self objectWithPath:path
												 idLocal:idLocal
													name:name
											 pyramidPath:pyramidPath
												metadata:metadata
												   index:index++];
				[(NSMutableArray*)inNode.objects addObject:object];
				inNode.displayedObjectCount++;
			}
		}
		
		[results close];
	}
}


//----------------------------------------------------------------------------------------------------------------------


// Check if we can open this image file...

- (BOOL) canOpenImageFileAtPath:(NSString*)inPath
{
	NSString* uti = [NSString imb_UTIForFileAtPath:inPath];
	NSArray* supportedUTIs = [self supportedUTIs];
	
	for (NSString* supportedUTI in supportedUTIs)
	{
		if (UTTypeConformsTo((CFStringRef)uti,(CFStringRef)supportedUTI)) return YES;
	}
	
	return NO;
}


// List of all supported file types...

- (NSArray*) supportedUTIs
{
	if (sSupportedUTIs == nil)
	{
		sSupportedUTIs = (NSArray*) CGImageSourceCopyTypeIdentifiers();
	}	
	
	return sSupportedUTIs;
}


//----------------------------------------------------------------------------------------------------------------------


// Create a new IMBObject with the specified properties...

- (IMBObject*) objectWithPath:(NSString*)inPath
					  idLocal:(NSNumber*)idLocal
						 name:(NSString*)inName
				  pyramidPath:(NSString*)inPyramidPath
					 metadata:(NSDictionary*)inMetadata
						index:(NSUInteger)inIndex
{
	IMBLightroomObject* object = [[[IMBLightroomObject alloc] init] autorelease];
	NSString* absolutePyramidPath = (inPyramidPath != nil) ? [self.dataPath stringByAppendingPathComponent:inPyramidPath] : nil;

	object.absolutePyramidPath = absolutePyramidPath;
	object.idLocal = idLocal;
	object.location = (id)inPath;
	object.name = inName;
	object.preliminaryMetadata = inMetadata;	// This metadata was in the XML file and is available immediately
	object.metadata = nil;						// Build lazily when needed (takes longer)
	object.metadataDescription = nil;			// Build lazily when needed (takes longer)
	object.parserIdentifier = self.identifier;
	object.index = inIndex;
	object.imageRepresentationType = IKImageBrowserCGImageRepresentationType;
	object.imageRepresentation = nil;
	
	return object;
}


//----------------------------------------------------------------------------------------------------------------------


- (CGImageRef)imageRotated:(CGImageRef)imgRef forOrientation:(NSInteger)orientationProperty
{
	CGFloat w = CGImageGetWidth(imgRef);
	CGFloat h = CGImageGetHeight(imgRef);
	
	CGAffineTransform transform = {0};
	
	switch (orientationProperty) {
		case 1:
			// 1 = 0th row is at the top, and 0th column is on the left.
			// Orientation Normal
			transform = CGAffineTransformMake(1.0, 0.0, 0.0, 1.0, 0.0, 0.0);
			break;
			
		case 2:
			// 2 = 0th row is at the top, and 0th column is on the right.
			// Flip Horizontal
			transform = CGAffineTransformMake(-1.0, 0.0, 0.0, 1.0, w, 0.0);
			break;
			
		case 3:
			// 3 = 0th row is at the bottom, and 0th column is on the right.
			// Rotate 180 degrees
			transform = CGAffineTransformMake(-1.0, 0.0, 0.0, -1.0, w, h);
			break;
			
		case 4:
			// 4 = 0th row is at the bottom, and 0th column is on the left.
			// Flip Vertical
			transform = CGAffineTransformMake(1.0, 0.0, 0, -1.0, 0.0, h);
			break;
			
		case 5:
			// 5 = 0th row is on the left, and 0th column is the top.
			// Rotate -90 degrees and Flip Vertical
			transform = CGAffineTransformMake(0.0, -1.0, -1.0, 0.0, h, w);
			break;
			
		case 6:
			// 6 = 0th row is on the right, and 0th column is the top.
			// Rotate 90 degrees
			transform = CGAffineTransformMake(0.0, -1.0, 1.0, 0.0, 0.0, w);
			break;
			
		case 7:
			// 7 = 0th row is on the right, and 0th column is the bottom.
			// Rotate 90 degrees and Flip Vertical
			transform = CGAffineTransformMake(0.0, 1.0, 1.0, 0.0, 0.0, 0.0);
			break;
			
		case 8:
			// 8 = 0th row is on the left, and 0th column is the bottom.
			// Rotate -90 degrees
			transform = CGAffineTransformMake(0.0, 1.0,-1.0, 0.0, h, 0.0);
			break;
	}
	
	CGImageRef rotatedImage = NULL;
	CGColorSpaceRef colorSpace = CGColorSpaceCreateWithName(kCGColorSpaceGenericRGB);
	CGContextRef context = CGBitmapContextCreate(NULL,
												 (orientationProperty < 5) ? w : h,
												 (orientationProperty < 5) ? h : w,
												 8,
												 0,
												 colorSpace,
												 kCGImageAlphaPremultipliedFirst);
	CGColorSpaceRelease(colorSpace);
												 
	if (context)
	{											 
		CGContextSetAllowsAntialiasing(context, FALSE);
		CGContextSetInterpolationQuality(context, kCGInterpolationNone);
		CGContextConcatCTM(context, transform);
		CGContextDrawImage(context, CGRectMake(0, 0, w, h), imgRef);
		rotatedImage = CGBitmapContextCreateImage(context);
		CFRelease(context);
		
		[NSMakeCollectable(rotatedImage) autorelease];
	}
	
	return rotatedImage;
}

- (NSString*)pyramidPathForImage:(NSNumber*)idLocal
{
	FMDatabase *database = [self thumbnailDatabase];
	NSString *pyramidPath = nil;
	
	if (database != nil) {		
		NSString* query =	@" SELECT apcp.relativeDataPath pyramidPath"
							@" FROM Adobe_images ai"
							@" INNER JOIN Adobe_previewCachePyramids apcp ON apcp.id_local = ai.pyramidIDCache"
							@" WHERE ai.id_local = ?"
							@" ORDER BY ai.pyramidIDCache ASC"
							@" LIMIT 1";
	
		FMResultSet* results = [database executeQuery:query, idLocal];
		
		if ([results next]) {				
			pyramidPath = [results stringForColumn:@"pyramidPath"];
		}
	
		[results close];
	}
	
	return pyramidPath;
}

- (NSData*)previewDataForObject:(IMBObject*)inObject maximumSize:(NSNumber*)maximumSize
{
	IMBLightroomObject* lightroomObject = (IMBLightroomObject*)inObject;
	NSString* absolutePyramidPath = [lightroomObject absolutePyramidPath];
	NSData* jpegData = nil;
	
	if (absolutePyramidPath != nil) {
		FMDatabase *database = [self thumbnailDatabase];
		
		if (database != nil) {
			NSDictionary* metadata = [lightroomObject preliminaryMetadata];
			NSNumber* idLocal = [metadata objectForKey:@"idLocal"];
			
			@synchronized (database) {
				FMResultSet* results = nil;
				
				if (maximumSize != nil) {
					NSString* query =	@" SELECT pcpl.dataOffset, pcpl.dataLength"
										@" FROM Adobe_images ai"
										@" INNER JOIN Adobe_previewCachePyramidLevels pcpl ON pcpl.pyramid = ai.pyramidIDCache"
										@" WHERE ai.id_local = ?"
										@" AND pcpl.height <= ?"
										@" AND pcpl.width <= ?"
										@" ORDER BY pcpl.height, pcpl.width DESC"
										@" LIMIT 1";
					
					results = [database executeQuery:query, idLocal, maximumSize, maximumSize];
				}
				else {
					NSString* query =	@" SELECT pcpl.dataOffset, pcpl.dataLength"
										@" FROM Adobe_images ai"
										@" INNER JOIN Adobe_previewCachePyramidLevels pcpl ON pcpl.pyramid = ai.pyramidIDCache"
										@" WHERE ai.id_local = ?"
										@" ORDER BY pcpl.height, pcpl.width DESC"
										@" LIMIT 1";
					
					results = [database executeQuery:query, idLocal];
				}
				
				if ([results next]) {				
					double dataOffset = [results doubleForColumn:@"dataOffset"];
					double dataLength = [results doubleForColumn:@"dataLength"];
					
					NSData* data = [NSData dataWithContentsOfMappedFile:absolutePyramidPath];
					
					jpegData = [data subdataWithRange:NSMakeRange(dataOffset, dataLength)];
				}
				
				[results close];
			}
		}
	}
	
	return jpegData;
}


//----------------------------------------------------------------------------------------------------------------------


#pragma mark 
#pragma mark Database Access


// Returns the name of the libary...

- (NSString*) libraryName
{
	NSString* path = [self.mediaSource path];
	NSString* name = [[path lastPathComponent] stringByDeletingPathExtension];
	return name;
}


// Return a database object for our library...

- (FMDatabase*) libraryDatabase
{
	NSString* databasePath = [self.mediaSource path];
	FMDatabase* database = [FMDatabase databaseWithPath:databasePath];
	
	[database setLogsErrors:YES];
	
	return database;
}

- (FMDatabase*) previewsDatabase
{
	NSString* databasePath = [self.mediaSource path];
	FMDatabase* database = [FMDatabase databaseWithPath:databasePath];
	
	[database setLogsErrors:YES];
	
	return database;
}

// NOTE: We return a separate FMDatabase instance per thread. This seems to 
// eliminate some funky SQLite behavior that was observed when separate threads 
// try to interact with the same connection from different threads.

- (FMDatabase*)database
{
	FMDatabase* foundDatabase = nil;
	@synchronized (self) {
		foundDatabase = [_databases objectForKey:[NSValue valueWithPointer:[NSThread currentThread]]];
		if (foundDatabase == nil) {
			foundDatabase = [self libraryDatabase];
			
			if ([foundDatabase open]) {
				[_databases setObject:foundDatabase forKey:[NSValue valueWithPointer:[NSThread currentThread]]];
			}
		}
	}
	
	return foundDatabase;
}

- (FMDatabase*)thumbnailDatabase
{
	FMDatabase* foundDatabase = nil;
	@synchronized (self) {
		foundDatabase = [_thumbnailDatabases objectForKey:[NSValue valueWithPointer:[NSThread currentThread]]];
		if (foundDatabase == nil) {
			foundDatabase = [self previewsDatabase];
			
			if ([foundDatabase open]) {
				[_thumbnailDatabases setObject:foundDatabase forKey:[NSValue valueWithPointer:[NSThread currentThread]]];
			}
		}
	}
	
	return foundDatabase;
}

//----------------------------------------------------------------------------------------------------------------------


#pragma mark 
#pragma mark Node Identifiers


// The root node always has the hardcoded idLocal 0...

- (NSString*) rootNodeIdentifier
{
	NSString* libraryPath = [self.mediaSource path];
	NSString* libraryName = [self libraryName];
	NSString* path = [NSString stringWithFormat:@"/%@(%u)",libraryName,[libraryPath hash]];
	return [self identifierForPath:path];
}


// Create an unique identifier from the idLocal. An example is "IMBLightroomParser://Peter(123)/folder/17"...

- (NSString*) pathPrefixWithType:(NSString*)type
{
	NSString* libraryPath = [self.mediaSource path];
	NSString* libraryName = [self libraryName];
	NSString* pathPrefix = [NSString stringWithFormat:@"/%@(%u)/%@/",libraryName,[libraryPath hash],type];
	return pathPrefix;
}

- (NSString*) identifierWithFolderId:(NSNumber*)inIdLocal
{
	NSString* identifierPrefix = [self pathPrefixWithType:@"folder"];
	NSString* path = [identifierPrefix stringByAppendingString:[inIdLocal description]];
	return [self identifierForPath:path];
}


- (NSString*) identifierWithCollectionId:(NSNumber*)inIdLocal
{
	NSString* identifierPrefix = [self pathPrefixWithType:@"collection"];
	NSString* path = [identifierPrefix stringByAppendingString:[inIdLocal description]];
	return [self identifierForPath:path];
}


// Node types...

- (BOOL) isFolderNode:(IMBNode*)inNode
{
    NSDictionary* attributes = inNode.attributes;
    IMBLightroomNodeType nodeType = [self nodeTypeFromAttributes:attributes];
    
    return (nodeType == IMBLightroomNodeTypeFolder);
}


- (BOOL) isCollectionNode:(IMBNode*)inNode
{
    NSDictionary* attributes = inNode.attributes;
    IMBLightroomNodeType nodeType = [self nodeTypeFromAttributes:attributes];
    
    return (nodeType == IMBLightroomNodeTypeCollection);
}

- (BOOL) isRootCollectionNode:(IMBNode*)inNode
{
    NSDictionary* attributes = inNode.attributes;
    IMBLightroomNodeType nodeType = [self nodeTypeFromAttributes:attributes];
    
    return (nodeType == IMBLightroomNodeTypeRootCollection);
}


//----------------------------------------------------------------------------------------------------------------------


// We are using the attributes dictionary to store id_local for each node. This is essential in populateObjectsForNode:
// because these the SQL query needs to know which images to look up in the database...


- (NSDictionary*) attributesWithRootFolder:(NSNumber*)inRootFolder
								   idLocal:(NSNumber*)inIdLocal
								  rootPath:(NSString*)inRootPath
							  pathFromRoot:(NSString*)inPathFromRoot
                                  nodeType:(IMBLightroomNodeType)inNodeType
{
	NSMutableDictionary *dictionary = [NSMutableDictionary dictionaryWithCapacity:5];
	
	[dictionary setValue:inRootFolder forKey:@"rootFolder"];
	[dictionary setValue:inRootPath forKey:@"rootPath"];
	[dictionary setValue:inIdLocal forKey:@"id_local"];
	[dictionary setValue:inPathFromRoot forKey:@"pathFromRoot"];
	[dictionary setValue:[NSNumber numberWithInt:inNodeType] forKey:@"nodeType"];
	
	return dictionary;
}

- (NSNumber*) rootFolderFromAttributes:(NSDictionary*)inAttributes
{
	return [inAttributes objectForKey:@"rootFolder"];
}

- (NSNumber*) idLocalFromAttributes:(NSDictionary*)inAttributes
{
	return [inAttributes objectForKey:@"id_local"];
}

- (NSString*) rootPathFromAttributes:(NSDictionary*)inAttributes
{
	return [inAttributes objectForKey:@"rootPath"];
}

- (NSString*) pathFromRootFromAttributes:(NSDictionary*)inAttributes
{
	return [inAttributes objectForKey:@"pathFromRoot"];
}

- (IMBLightroomNodeType) nodeTypeFromAttributes:(NSDictionary*)inAttributes
{
	return [[inAttributes objectForKey:@"nodeType"] intValue];
}

- (NSString*) absolutePathFromAttributes:(NSDictionary*)inAttributes
{
	NSString *rootPath = [self rootPathFromAttributes:inAttributes];
	NSString *pathFromRoot = [self pathFromRootFromAttributes:inAttributes];
	
	if ([pathFromRoot length] > 0) {
		return [rootPath stringByAppendingPathComponent:pathFromRoot];
	}
	
	return rootPath;
}


//----------------------------------------------------------------------------------------------------------------------


#pragma mark 
#pragma mark Object Identifiers


- (NSString*) identifierForObject:(IMBObject*)inObject
{
	NSString* identifier = [super identifierForObject:inObject];
	
	if ([inObject isKindOfClass:[IMBLightroomObject class]])
	{
		NSNumber* idLocal = [(IMBLightroomObject*)inObject idLocal];
		identifier = [NSString stringWithFormat:@"%@/%@",identifier,idLocal];
	}
	
	return identifier;
}


//----------------------------------------------------------------------------------------------------------------------

/*
// For Lightroom we need a promise that splits the pyramid file
- (IMBObjectsPromise*) objectPromiseWithObjects: (NSArray*) inObjects
{
	return [[[IMBPyramidObjectPromise alloc] initWithIMBObjects:inObjects] autorelease];
}

- (void) willShowContextMenu:(NSMenu*)inMenu forObject:(IMBObject*)inObject
{
	if (![inObject isKindOfClass:[IMBLightroomObject class]]) {
		return;
	}
	
	for (NSMenuItem* menuItem in [inMenu itemArray]) {
		SEL action = [menuItem action];
		
		if (action == @selector(openInEditorApp:)) {
			NSString* titleFormat = NSLocalizedStringWithDefaultValue(
																	  @"IMBObjectViewController.menuItem.openWithApp.Lightroom",
																	  nil,IMBBundle(),
																	  @"Open Master Image With %@",
																	  @"Menu item in context menu of IMBObjectViewController");
			NSString* appName = [[NSFileManager imb_threadSafeManager] displayNameAtPath:[IMBConfig editorAppForMediaType:self.mediaType]];
			NSString* title = [NSString stringWithFormat:titleFormat, appName];	
			
			[menuItem setTitle:title];
		}
		else if (action == @selector(openInViewerApp:)) {
			NSString* titleFormat = NSLocalizedStringWithDefaultValue(
																	  @"IMBObjectViewController.menuItem.openWithApp.Lightroom",
																	  nil,IMBBundle(),
																	  @"Open Master Image With %@",
																	  @"Menu item in context menu of IMBObjectViewController");
			NSString* appName = [[NSFileManager imb_threadSafeManager] displayNameAtPath:[IMBConfig viewerAppForMediaType:self.mediaType]];
			NSString* title = [NSString stringWithFormat:titleFormat, appName];	
			
			[menuItem setTitle:title];
		}
		else if (action == @selector(openInApp:)) {
			NSString* title = NSLocalizedStringWithDefaultValue(
																@"IMBObjectViewController.menuItem.openWithFinder.Lightroom",
																nil,IMBBundle(),
																@"Open Master Image with Finder",
																@"Menu item in context menu of IMBObjectViewController");
			
			[menuItem setTitle:title];
		}
		else if (action == @selector(revealInFinder:)) {
			NSString* title = NSLocalizedStringWithDefaultValue(
																@"IMBObjectViewController.menuItem.revealInFinder.Lightroom",
																nil,IMBBundle(),
																@"Show Master Image in Finder",
																@"Menu item in context menu of IMBObjectViewController");
			
			[menuItem setTitle:title];
		}
	}
	
	[inMenu addItem:[NSMenuItem separatorItem]];

	IMBLightroomObject* lightroomObject = (IMBLightroomObject*)inObject;
	NSString* path = [lightroomObject path];
	
	if ([[NSFileManager imb_threadSafeManager] fileExistsAtPath:path]) {
		IMBMutableOrderedDictionary *applications = [IMBMutableOrderedDictionary orderedDictionaryWithCapacity:2];
		
		NSString* editorAppKey = [IMBConfig editorAppForMediaType:self.mediaType];
		if (editorAppKey != nil) [applications setObject:@"openPreviewInEditorApp:" forKey:editorAppKey];
		
		NSString* viewerAppKey = [IMBConfig viewerAppForMediaType:self.mediaType];
		if (viewerAppKey != nil) [applications setObject:@"openPreviewInViewerApp:" forKey:viewerAppKey];

		for (NSString* appPath in [applications allKeys]) {
			NSString* titleFormat = NSLocalizedStringWithDefaultValue(
																	  @"IMBObjectViewController.menuItem.openPreviewInApp.Lightroom",
																	  nil,IMBBundle(),
																	  @"Open Processed Image in %@",
																	  @"Menu item in context menu of IMBLightroomParser");
			NSString* appName = [[NSFileManager imb_threadSafeManager] displayNameAtPath:appPath];
			NSString* title = [NSString stringWithFormat:titleFormat, appName];	

			NSString* selector = [applications objectForKey:appPath];
			NSMenuItem* openPreviewItem = [[NSMenuItem alloc] initWithTitle:title 
																	 action:NSSelectorFromString(selector) 
															  keyEquivalent:@""];
			
			[openPreviewItem setTarget:self];
			[openPreviewItem setRepresentedObject:inObject];
			
			[inMenu addItem:openPreviewItem];
			[openPreviewItem release];
		}
	}
}

- (void)revealPyramid:(id)sender
{
	IMBLightroomObject* lightroomObject = (IMBLightroomObject*)[sender representedObject];
	NSString* absolutePyramidPath = [lightroomObject absolutePyramidPath];
	NSString* folder = [absolutePyramidPath stringByDeletingLastPathComponent];
	
	[[NSWorkspace imb_threadSafeWorkspace] selectFile:absolutePyramidPath inFileViewerRootedAtPath:folder];
}

- (void)openPreviewInApp:(id)sender
{
	IMBLightroomObject* lightroomObject = (IMBLightroomObject*)[sender representedObject];
	NSURL* url = [IMBPyramidObjectPromise urlForObject:lightroomObject];
	
	[[NSWorkspace imb_threadSafeWorkspace] openURL:url];
}

- (void)openPreviewInEditorApp:(id)sender
{
	IMBLightroomObject* lightroomObject = (IMBLightroomObject*)[sender representedObject];
	NSURL* url = [IMBPyramidObjectPromise urlForObject:lightroomObject];
	NSString* app = [IMBConfig editorAppForMediaType:self.mediaType];
	
	[[NSWorkspace imb_threadSafeWorkspace] openFile:[url path] withApplication:app];
}

- (void)openPreviewInViewerApp:(id)sender
{
	IMBLightroomObject* lightroomObject = (IMBLightroomObject*)[sender representedObject];
	NSURL* url = [IMBPyramidObjectPromise urlForObject:lightroomObject];
	NSString* app = [IMBConfig viewerAppForMediaType:self.mediaType];
	
	[[NSWorkspace imb_threadSafeWorkspace] openFile:[url path] withApplication:app];
}
*/

@end<|MERGE_RESOLUTION|>--- conflicted
+++ resolved
@@ -325,12 +325,7 @@
         inNode.objects = [NSArray array];
     }
 
-<<<<<<< HEAD
 	return YES;
-=======
-	if (outError) *outError = error;
-	return error == nil;
->>>>>>> 62367f3d
 }
 
 
