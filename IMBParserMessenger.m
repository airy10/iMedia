--- conflicted
+++ resolved
@@ -297,13 +297,6 @@
 {
 	NSError* error = nil;
 	IMBParser* parser = [self parserWithIdentifier:inNode.parserIdentifier];
-<<<<<<< HEAD
-	
-    BOOL success = [parser populateNode:inNode error:outError];
-    [self _setParserIdentifierWithParser:parser onNodeTree:inNode];
-	[self _setObjectIdentifierWithParser:parser onNodeTree:inNode];
-	return (success ? inNode : nil);
-=======
 	BOOL success = [parser populateNode:inNode error:&error];
 	
 	IMBNode* node = success ? inNode : nil;
@@ -333,7 +326,6 @@
 	
 	if (outError) *outError = error;
 	return node;
->>>>>>> 62367f3d
 }
 
 
