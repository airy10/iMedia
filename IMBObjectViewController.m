/*
 iMedia Browser Framework <http://karelia.com/imedia/>
 
 Copyright (c) 2005-2010 by Karelia Software et al.
 
 iMedia Browser is based on code originally developed by Jason Terhorst,
 further developed for Sandvox by Greg Hulands, Dan Wood, and Terrence Talbot.
 The new architecture for version 2.0 was developed by Peter Baumgartner.
 Contributions have also been made by Matt Gough, Martin Wennerberg and others
 as indicated in source files.
 
 The iMedia Browser Framework is licensed under the following terms:
 
 Permission is hereby granted, free of charge, to any person obtaining a copy
 of this software and associated documentation files (the "Software"), to deal
 in all or substantial portions of the Software without restriction, including
 without limitation the rights to use, copy, modify, merge, publish,
 distribute, sublicense, and/or sell copies of the Software, and to permit
 persons to whom the Software is furnished to do so, subject to the following
 conditions:
 
	Redistributions of source code must retain the original terms stated here,
	including this list of conditions, the disclaimer noted below, and the
	following copyright notice: Copyright (c) 2005-2010 by Karelia Software et al.
 
	Redistributions in binary form must include, in an end-user-visible manner,
	e.g., About window, Acknowledgments window, or similar, either a) the original
	terms stated here, including this list of conditions, the disclaimer noted
	below, and the aforementioned copyright notice, or b) the aforementioned
	copyright notice and a link to karelia.com/imedia.
 
	Neither the name of Karelia Software, nor Sandvox, nor the names of
	contributors to iMedia Browser may be used to endorse or promote products
	derived from the Software without prior and express written permission from
	Karelia Software or individual contributors, as appropriate.
 
 Disclaimer: THE SOFTWARE IS PROVIDED BY THE COPYRIGHT OWNER AND CONTRIBUTORS
 "AS IS", WITHOUT WARRANTY OF ANY KIND, EXPRESS OR IMPLIED, INCLUDING BUT NOT
 LIMITED TO THE WARRANTIES OF MERCHANTABILITY, FITNESS FOR A PARTICULAR PURPOSE,
 AND NONINFRINGEMENT. IN NO EVENT SHALL THE AUTHORS OR COPYRIGHT HOLDERS BE
 LIABLE FOR ANY CLAIM, DAMAGES, OR OTHER LIABILITY, WHETHER IN AN ACTION OF
 CONTRACT, TORT, OR OTHERWISE, ARISING FROM, OUT OF, OR IN CONNECTION WITH, THE
 SOFTWARE OR THE USE OF, OR OTHER DEALINGS IN, THE SOFTWARE.
*/


// Author: Peter Baumgartner


//----------------------------------------------------------------------------------------------------------------------


#pragma mark HEADERS

#import "IMBObjectViewController.h"
#import "IMBNodeViewController.h"
#import "IMBLibraryController.h"
#import "IMBObjectArrayController.h"
#import "IMBFolderParser.h"
#import "IMBConfig.h"
#import "IMBParser.h"
#import "IMBNode.h"
#import "IMBObject.h"
#import "IMBMovieObject.h"
#import "IMBNodeObject.h"
#import "IMBObjectPromise.h"
#import "IMBImageBrowserCell.h"
#import "IMBProgressWindowController.h"
#import "NSWorkspace+iMedia.h"
#import "NSFileManager+iMedia.h"
#import "NSView+iMedia.h"
#import "IMBDynamicTableView.h"
#import "IMBComboTextCell.h"
#import "IMBObject.h"
#import "IMBOperationQueue.h"
#import "IMBObjectThumbnailLoadOperation.h"
#import "IMBQLPreviewPanel.h"


//----------------------------------------------------------------------------------------------------------------------


#pragma mark CONSTANTS

static NSString* kArrangedObjectsKey = @"arrangedObjects";
static NSString* kImageRepresentationKeyPath = @"arrangedObjects.imageRepresentation";
static NSString* kObjectCountStringKey = @"objectCountString";
static NSString* kIMBPrivateItemIndexPasteboardType = @"com.karelia.imedia.imbobjectviewcontroller.itemindex";

NSString *const kIMBObjectImageRepresentationProperty = @"imageRepresentation";


//----------------------------------------------------------------------------------------------------------------------


// While we're building with a pre-10.6 SDK, we need to declare some 10.6 pasteboard stuff that we'll use 
// conditionally if we detect we are running on 10.6 or later.

#if !defined(MAC_OS_X_VERSION_10_6)

#pragma mark 

@interface NSPasteboard (IMBObjectViewControllerSnowLeopard)

- (NSInteger)clearContents;
- (BOOL)writeObjects:(NSArray *)objects;

@end

@class NSPasteboardItem;

#pragma mark 

@interface NSObject (IMBObjectViewControllerSnowLeopard)

- (BOOL)setDataProvider:(id /*<NSPasteboardItemDataProvider>*/)dataProvider forTypes:(NSArray *)types;
- (BOOL)setString:(NSString *)string forType:(NSString *)type;
- (NSString *)stringForType:(NSString *)type;
- (NSData *)dataForType:(NSString *)type;

@end

#endif


//----------------------------------------------------------------------------------------------------------------------


#pragma mark 

// Private methods...

@interface IMBObjectViewController ()

- (void) _configureIconView;
- (void) _configureListView;
- (void) _configureComboView;

- (NSMutableDictionary*) _preferences;
- (void) _setPreferences:(NSMutableDictionary*)inDict;
- (void) _saveStateToPreferences;
- (void) _loadStateFromPreferences;
- (void) _reloadIconView;
- (void) _reloadListView;
- (void) _reloadComboView;

- (void) _downloadSelectedObjectsToDestination:(NSURL*)inDestination;
- (NSArray*) _namesOfPromisedFiles;

@end


//----------------------------------------------------------------------------------------------------------------------


#pragma mark 

@implementation IMBObjectViewController

@synthesize libraryController = _libraryController;
@synthesize nodeViewController = _nodeViewController;
@synthesize objectArrayController = ibObjectArrayController;
@synthesize progressWindowController = _progressWindowController;

@synthesize viewType = _viewType;
@synthesize tabView = ibTabView;
@synthesize iconView = ibIconView;
@synthesize listView = ibListView;
@synthesize comboView = ibComboView;
@synthesize iconSize = _iconSize;

@synthesize objectCountFormatSingular = _objectCountFormatSingular;
@synthesize objectCountFormatPlural = _objectCountFormatPlural;


//----------------------------------------------------------------------------------------------------------------------


+ (NSBundle*) bundle
{
	return [NSBundle bundleForClass:[self class]];
}


+ (NSString*) mediaType
{
	NSLog(@"%s Please use a custom subclass of IMBObjectViewController...",__FUNCTION__);
	[[NSException exceptionWithName:@"IMBProgrammerError" reason:@"Please use a custom subclass of IMBObjectViewController" userInfo:nil] raise];
	
	return nil;
}


+ (NSString*) nibName
{
	NSLog(@"%s Please use a custom subclass of IMBObjectViewController...",__FUNCTION__);
	[[NSException exceptionWithName:@"IMBProgrammerError" reason:@"Please use a custom subclass of IMBObjectViewController" userInfo:nil] raise];
	
	return nil;
}


+ (NSString*) objectCountFormatSingular
{
	NSLog(@"%s Please use a custom subclass of IMBObjectViewController...",__FUNCTION__);
	[[NSException exceptionWithName:@"IMBProgrammerError" reason:@"Please use a custom subclass of IMBObjectViewController" userInfo:nil] raise];
	
	return nil;
}


+ (NSString*) objectCountFormatPlural
{
	NSLog(@"%s Please use a custom subclass of IMBObjectViewController...",__FUNCTION__);
	[[NSException exceptionWithName:@"IMBProgrammerError" reason:@"Please use a custom subclass of IMBObjectViewController" userInfo:nil] raise];
	
	return nil;
}


+ (IMBObjectViewController*) viewControllerForLibraryController:(IMBLibraryController*)inLibraryController
{
	IMBObjectViewController* controller = [[[[self class] alloc] initWithNibName:[self nibName] bundle:[self bundle]] autorelease];
	[controller view];										// Load the view *before* setting the libraryController, 
	controller.libraryController = inLibraryController;		// so that outlets are set before we load the preferences.
	return controller;
}


//----------------------------------------------------------------------------------------------------------------------


#pragma mark 

- (id) initWithNibName:(NSString*)inNibName bundle:(NSBundle*)inBundle
{
	if (self = [super initWithNibName:inNibName bundle:inBundle])
	{
		self.objectCountFormatSingular = [[self class] objectCountFormatSingular];
		self.objectCountFormatPlural = [[self class] objectCountFormatPlural];
	}
	
	return self;
}


- (void) awakeFromNib
{
	// Configure the object views...
	
	[self _configureIconView];
	[self _configureListView];
	[self _configureComboView];
	
	// Just naming an image file '*Template' is not enough. So we explicitly make sure that all images in the
	// NSSegmentedControl are templates, so that they get correctly inverted when a segment is highlighted...
	
	NSInteger n = [ibSegments segmentCount];
	
	for (NSInteger i=0; i<n; i++)
	{
		[[ibSegments imageForSegment:i] setTemplate:YES];
	}
	
	// Observe changes to object array...
	
	[ibObjectArrayController retain];
	[ibObjectArrayController addObserver:self forKeyPath:kArrangedObjectsKey options:0 context:(void*)kArrangedObjectsKey];
	[ibObjectArrayController addObserver:self forKeyPath:kImageRepresentationKeyPath options:NSKeyValueObservingOptionNew context:(void*)kImageRepresentationKeyPath];

	// We need to save preferences before the app quits...
	
	[[NSNotificationCenter defaultCenter] 
		 addObserver:self 
		 selector:@selector(_saveStateToPreferences) 
		 name:NSApplicationWillTerminateNotification 
		 object:nil];
}


- (void) unbindViews	
{
	// Tear down bindings *before* the window is closed. This avoids exceptions due to random deallocation order of 
	// top level objects in the nib file. Please note that we are unbinding ibIconView, ibListView, and ibComboView
	// seperately in addition to self.view. This is necessary because NSTabView seems to be doing some kind of 
	// optimization where the views of invisible tabs are not really part of the window view hierarchy. However the 
	// view subtrees exist and do have bindings to the IMBObjectArrayController - which need to be torn down as well...
	
	[ibIconView unbindViewHierarchy];
	[ibListView unbindViewHierarchy];
	[ibComboView unbindViewHierarchy];
	[self.view unbindViewHierarchy];
}


- (void) dealloc
{
	[[NSNotificationCenter defaultCenter] removeObserver:self];
	
	// Cancel any scheduled messages...
	
	[NSObject cancelPreviousPerformRequestsWithTarget:ibIconView];
	[NSObject cancelPreviousPerformRequestsWithTarget:ibListView];
	[NSObject cancelPreviousPerformRequestsWithTarget:ibComboView];

	// remove ourself from the QuiclLook preview panel...
	
	if (IMBRunningOnSnowLeopardOrNewer())
	{
		Class panelClass = NSClassFromString(@"QLPreviewPanel");
		QLPreviewPanel* panel = [panelClass sharedPreviewPanel];
		if (panel.delegate == (id)self) panel.delegate = nil;
		if (panel.dataSource == (id)self) panel.dataSource = nil;
	}
	
	// Stop observing the array...
	
	[ibObjectArrayController removeObserver:self forKeyPath:kImageRepresentationKeyPath];
	[ibObjectArrayController removeObserver:self forKeyPath:kArrangedObjectsKey];
	[ibObjectArrayController release];

	// Other cleanup...
	
	IMBRelease(_libraryController);
	IMBRelease(_nodeViewController);
	IMBRelease(_progressWindowController);
	
	for (IMBObject* object in _observedVisibleItems)
	{
        if ([object isKindOfClass:[IMBObject class]])
		{
            [object removeObserver:self forKeyPath:kIMBObjectImageRepresentationProperty];
        }
    }
	
    IMBRelease(_observedVisibleItems);
	
	[super dealloc];
}


//----------------------------------------------------------------------------------------------------------------------


- (void) observeValueForKeyPath:(NSString*)inKeyPath ofObject:(id)inObject change:(NSDictionary*)inChange context:(void*)inContext
{
	// If the array itself has changed then display the new object count...
	
	if (inContext == (void*)kArrangedObjectsKey)
	{
		//		[self _reloadIconView];
		[self willChangeValueForKey:kObjectCountStringKey];
		[self didChangeValueForKey:kObjectCountStringKey];
	}
	
	// If single thumbnails have changed (due to asynchronous loading) then trigger a reload of the IKImageBrowserView...
	
	else if (inContext == (void*)kImageRepresentationKeyPath)
	{
//		id object = [inChange objectForKey:NSKeyValueChangeNewKey];
//		NSLog(@"%s %@",__FUNCTION__,inChange);
		[self _reloadIconView];
		[self _reloadComboView];
	}
	else if ([inKeyPath isEqualToString:kIMBObjectImageRepresentationProperty])
	{
        // Find the row and reload it. Note that KVO notifications may be sent from a background thread (in this 
		// case, we know they will be) We should only update the UI on the main thread, and in addition, we use 
		// NSRunLoopCommonModes to make sure the UI updates when a modal window is up...
		
		IMBDynamicTableView *affectedTableView = (IMBDynamicTableView *)inContext;
		NSInteger row = [ibObjectArrayController.arrangedObjects indexOfObjectIdenticalTo:inObject];
		
		if (NSNotFound != row)
		{
			[affectedTableView 
				performSelectorOnMainThread:@selector(_reloadRow:) 
				withObject:[NSNumber numberWithInt:row] 
				waitUntilDone:NO modes:[NSArray 
				arrayWithObject:NSRunLoopCommonModes]];
		}
    }
	else
	{
		[super observeValueForKeyPath:inKeyPath ofObject:inObject change:inChange context:inContext];
	}
}


//----------------------------------------------------------------------------------------------------------------------


- (IMBNode*) currentNode
{
	return [_nodeViewController selectedNode];
}


//----------------------------------------------------------------------------------------------------------------------


- (id) delegate
{
	return self.libraryController.delegate;
}


//----------------------------------------------------------------------------------------------------------------------


#pragma mark 
#pragma mark Persistence 


- (void) setLibraryController:(IMBLibraryController*)inLibraryController
{
	id old = _libraryController;
	_libraryController = [inLibraryController retain];
	[old release];
	
	[self _loadStateFromPreferences];
}


- (NSString*) mediaType
{
	return self.libraryController.mediaType;
}


//----------------------------------------------------------------------------------------------------------------------


- (NSMutableDictionary*) _preferences
{
	NSMutableDictionary* classDict = [IMBConfig prefsForClass:self.class];
	return [NSMutableDictionary dictionaryWithDictionary:[classDict objectForKey:self.mediaType]];
}


- (void) _setPreferences:(NSMutableDictionary*)inDict
{
	NSMutableDictionary* classDict = [IMBConfig prefsForClass:self.class];
	[classDict setObject:inDict forKey:self.mediaType];
	[IMBConfig setPrefs:classDict forClass:self.class];
}


- (void) _saveStateToPreferences
{
	NSIndexSet* selectionIndexes = [ibObjectArrayController selectionIndexes];
	NSData* selectionData = [NSKeyedArchiver archivedDataWithRootObject:selectionIndexes];
	
	NSMutableDictionary* stateDict = [self _preferences];
	[stateDict setObject:[NSNumber numberWithUnsignedInteger:self.viewType] forKey:@"viewType"];
	[stateDict setObject:[NSNumber numberWithDouble:self.iconSize] forKey:@"iconSize"];
	[stateDict setObject:selectionData forKey:@"selectionData"];
	
	[self _setPreferences:stateDict];
}


- (void) _loadStateFromPreferences
{
	NSMutableDictionary* stateDict = [self _preferences];
	self.viewType = [[stateDict objectForKey:@"viewType"] unsignedIntValue];
	self.iconSize = [[stateDict objectForKey:@"iconSize"] doubleValue];
	
	//	NSData* selectionData = [stateDict objectForKey:@"selectionData"];
	//	NSIndexSet* selectionIndexes = [NSKeyedUnarchiver unarchiveObjectWithData:selectionData];
	//	[ibObjectArrayController setSelectionIndexes:selectionIndexes];
}


//----------------------------------------------------------------------------------------------------------------------


#pragma mark 
#pragma mark User Interface


// Subclasses can override these methods to configure or customize look & feel of the various object views...

- (void) _configureIconView
{
//	// Make the IKImageBrowserView use our custom cell class. Please note that we check for the existence 
//	// of the base class first, as it is un undocumented internal class on 10.5. In 10.6 it is always there...
//	
//	if ([ibIconView respondsToSelector:@selector(setCellClass:)] && NSClassFromString(@"IKImageBrowserCell"))
//	{
//		[ibIconView performSelector:@selector(setCellClass:) withObject:[IMBImageBrowserCell class]];
//	}
//	
//	[ibIconView setAnimates:NO];
<<<<<<< HEAD
	[ibIconView setAllowsMultipleSelection:NO];
=======

//	if ([ibIconView respondsToSelector:@selector(setIntercellSpacing:)])
//	{
//		[ibIconView setIntercellSpacing:NSMakeSize(4.0,4.0)];
//	}
>>>>>>> 57700140
}


- (void) _configureListView
{
	[ibListView setAllowsMultipleSelection:NO];
	
	[ibListView setTarget:self];
	[ibListView setAction:@selector(tableViewWasClicked:)];
	[ibListView setDoubleAction:@selector(tableViewWasDoubleClicked:)];
	
    [ibListView setDraggingSourceOperationMask:NSDragOperationCopy forLocal:NO];
    [ibListView setDraggingSourceOperationMask:NSDragOperationCopy forLocal:YES];
}


- (void) _configureComboView
{
	[ibComboView setAllowsMultipleSelection:NO];
	
	[ibComboView setTarget:self];
	[ibComboView setAction:@selector(tableViewWasClicked:)];
	[ibComboView setDoubleAction:@selector(tableViewWasDoubleClicked:)];
	
    [ibComboView setDraggingSourceOperationMask:NSDragOperationCopy forLocal:NO];
    [ibComboView setDraggingSourceOperationMask:NSDragOperationCopy forLocal:YES];
}


//----------------------------------------------------------------------------------------------------------------------


- (void) willShowView
{
	// To be overridden by subclass...
}

- (void) didShowView
{
	// To be overridden by subclass...
}

- (void) willHideView
{
	// To be overridden by subclass...
}

- (void) didHideView
{
	// To be overridden by subclass...
}


//----------------------------------------------------------------------------------------------------------------------


- (NSImage*) icon
{
	return nil;	// Must be overridden by subclass
}

- (NSString*) displayName
{
	return nil;	// Must be overridden by subclass
}


//----------------------------------------------------------------------------------------------------------------------


// Availability of the icon size slide depends on the view type (e.g. not available in list view...

- (void) setViewType:(NSUInteger)inViewType
{
	[self willChangeValueForKey:@"canUseIconSize"];
	_viewType = inViewType;
	[self didChangeValueForKey:@"canUseIconSize"];
}


- (BOOL) canUseIconSize
{
	return self.viewType != kIMBObjectViewTypeList;
}


//----------------------------------------------------------------------------------------------------------------------


- (void) setIconSize:(double)inIconSize
{
	// Get the row that seems most important in the combo view. Its either the selected row or the middle visible row...
	
	NSRange visibleRows = [ibComboView rowsInRect:[ibComboView visibleRect]];
	NSUInteger anchorRow = visibleRows.location + visibleRows.length/2;
	
	NSIndexSet* selection = [ibObjectArrayController selectionIndexes];
	
	if (selection) 
	{
		NSUInteger selectedRow = [selection firstIndex];
		if (selectedRow != NSNotFound) anchorRow = selectedRow;
	}
	
	// Change the cell size of the icon view. Also notify the parser so it can update thumbnails if necessary...
	
	_iconSize = inIconSize;
	
	NSSize size = [ibIconView cellSize];
	IMBParser* parser = self.currentNode.parser;
	
	if ([parser respondsToSelector:@selector(didChangeIconSize:objectView:)])
	{
		[parser didChangeIconSize:size objectView:ibIconView];
	}

	// Update the views. The row height of the combo view needs to be adjusted accordingly...
	
	[ibIconView setNeedsDisplay:YES];
	[ibComboView setNeedsDisplay:YES];

	CGFloat height = 60.0 + 100.0 * _iconSize;
	[ibComboView setRowHeight:height];
	
	// Scroll the combo view so that it appears to be anchored at the same image as before...
	
	NSRect cellFrame = [ibComboView frameOfCellAtColumn:0 row:anchorRow];
	NSRect viewFrame = [ibComboView  frame];
	NSRect superviewFrame = [[ibComboView superview] frame];
	
	CGFloat y = NSMidY(cellFrame) - 0.5 * NSHeight(superviewFrame);
	CGFloat ymax = NSHeight(viewFrame) - NSHeight(superviewFrame);
	if (y < 0.0) y = 0.0;
	if (y > ymax) y = ymax;
	
	NSClipView* clipview = (NSClipView*)[ibComboView superview];
	[clipview scrollToPoint:NSMakePoint(0.0,y)];
	[[ibComboView enclosingScrollView] reflectScrolledClipView:clipview];
}


//----------------------------------------------------------------------------------------------------------------------


- (NSString*) objectCountString
{
	NSUInteger count = [[ibObjectArrayController arrangedObjects] count];
	NSString* format = count==1 ? self.objectCountFormatSingular : self.objectCountFormatPlural;
	return [NSString stringWithFormat:format,count];
}


//----------------------------------------------------------------------------------------------------------------------


- (void) _reloadIconView
{
	if ([ibIconView.window isVisible])
	{
		[NSObject cancelPreviousPerformRequestsWithTarget:ibIconView selector:@selector(reloadData) object:nil];
		[ibIconView performSelector:@selector(reloadData) withObject:nil afterDelay:0.0 inModes:[NSArray arrayWithObject:NSRunLoopCommonModes]];
	}
}


- (void) _reloadListView
{
	if ([ibListView.window isVisible])
	{
		[NSObject cancelPreviousPerformRequestsWithTarget:ibListView selector:@selector(reloadData) object:nil];
		[ibListView performSelector:@selector(reloadData) withObject:nil afterDelay:0.0 inModes:[NSArray arrayWithObject:NSRunLoopCommonModes]];
	}
}


- (void) _reloadComboView
{
	if ([ibListView.window isVisible])
	{
		[NSObject cancelPreviousPerformRequestsWithTarget:ibComboView selector:@selector(reloadData) object:nil];
		[ibComboView performSelector:@selector(reloadData) withObject:nil afterDelay:0.0 inModes:[NSArray arrayWithObject:NSRunLoopCommonModes]];
	}
}


//----------------------------------------------------------------------------------------------------------------------


#pragma mark 
#pragma mark Saving/Restoring state...


- (void) restoreState
{
	[self _loadStateFromPreferences];
}


- (void) saveState
{
	[self _saveStateToPreferences];
}


//----------------------------------------------------------------------------------------------------------------------


#pragma mark 
#pragma mark Context Menu

- (NSMenu*) menuForObject:(IMBObject*)inObject
{
	// Create an empty menu that will be pouplated in several steps...
	
	NSMenu* menu = [[[NSMenu alloc] initWithTitle:@"contextMenu"] autorelease];
	NSMenuItem* item = nil;
	NSString* title = nil;
	NSString* appPath = nil;;
	NSString* appName = nil;;
	NSString* type = nil;
	
	// For node objects (folders) provide a menu item to drill down the hierarchy...
	
	if ([inObject isKindOfClass:[IMBNodeObject class]])
	{
		title = NSLocalizedStringWithDefaultValue(
			@"IMBObjectViewController.menuItem.open",
			nil,IMBBundle(),
			@"Open",
			@"Menu item in context menu of IMBObjectViewController");
		
		item = [[NSMenuItem alloc] initWithTitle:title action:@selector(openSubNode:) keyEquivalent:@""];
		[item setRepresentedObject:[inObject location]];
		[item setTarget:self];
		[menu addItem:item];
		[item release];
	}
	
	// For local file object (path or url) add menu items to open the file (in editor and/or viewer apps)...
		
	else
	{
		id location = [inObject location];
		NSURL* url = (NSURL*)location;
		BOOL localFile = [location isKindOfClass:[NSString class]] || [location isKindOfClass:[NSURL class]] && [url isFileURL];
		
		if (localFile)
		{
			NSString* path = [inObject path];
			
			if ([[NSFileManager threadSafeManager] fileExistsAtPath:path])
			{
				// Open with source app. Commented out for now as apps like iPhoto do not seem to be able to open
				// and display images within its own libary. All it does is display a cryptic error message...
				
//				if ([inObject.parser respondsToSelector:@selector(appPath)])
//				{
//					if (appPath = [inObject.parser performSelector:@selector(appPath)])
//					{
//						title = NSLocalizedStringWithDefaultValue(
//							@"IMBObjectViewController.menuItem.openInApp",
//							nil,IMBBundle(),
//							@"Open in %@",
//							@"Menu item in context menu of IMBObjectViewController");
//						
//						appName = [[NSFileManager threadSafeManager] displayNameAtPath:appPath];
//						title = [NSString stringWithFormat:title,appName];	
//
//						item = [[NSMenuItem alloc] initWithTitle:title action:@selector(openInSourceApp:) keyEquivalent:@""];
//						[item setRepresentedObject:inObject];
//						[item setTarget:self];
//						[menu addItem:item];
//						[item release];
//					}
//				}
				
				// Open with editor app...
				
				if (appPath = [IMBConfig editorAppForMediaType:self.mediaType])
				{
					title = NSLocalizedStringWithDefaultValue(
						@"IMBObjectViewController.menuItem.openInApp",
						nil,IMBBundle(),
						@"Open in %@",
						@"Menu item in context menu of IMBObjectViewController");
					
					appName = [[NSFileManager threadSafeManager] displayNameAtPath:appPath];
					title = [NSString stringWithFormat:title,appName];	

					item = [[NSMenuItem alloc] initWithTitle:title action:@selector(openInEditorApp:) keyEquivalent:@""];
					[item setRepresentedObject:path];
					[item setTarget:self];
					[menu addItem:item];
					[item release];
				}
				
				// Open with viewer app...
				
				if (appPath = [IMBConfig viewerAppForMediaType:self.mediaType])
				{
					title = NSLocalizedStringWithDefaultValue(
						@"IMBObjectViewController.menuItem.openInApp",
						nil,IMBBundle(),
						@"Open in %@",
						@"Menu item in context menu of IMBObjectViewController");
					
					appName = [[NSFileManager threadSafeManager] displayNameAtPath:appPath];
					title = [NSString stringWithFormat:title,appName];	

					item = [[NSMenuItem alloc] initWithTitle:title action:@selector(openInViewerApp:) keyEquivalent:@""];
					[item setRepresentedObject:path];
					[item setTarget:self];
					[menu addItem:item];
					[item release];
				}
				
				// Open with default app determined by OS...
				
				else if ([[NSWorkspace threadSafeWorkspace] getInfoForFile:path application:&appPath type:&type])
				{
					title = NSLocalizedStringWithDefaultValue(
						@"IMBObjectViewController.menuItem.openWithFinder",
						nil,IMBBundle(),
						@"Open with Finder",
						@"Menu item in context menu of IMBObjectViewController");

					item = [[NSMenuItem alloc] initWithTitle:title action:@selector(openInApp:) keyEquivalent:@""];
					[item setRepresentedObject:path];
					[item setTarget:self];
					[menu addItem:item];
					[item release];
				}
				
				// Reveal in Finder...
				
				title = NSLocalizedStringWithDefaultValue(
					@"IMBObjectViewController.menuItem.revealInFinder",
					nil,IMBBundle(),
					@"Reveal in Finder",
					@"Menu item in context menu of IMBObjectViewController");
				
				item = [[NSMenuItem alloc] initWithTitle:title action:@selector(revealInFinder:) keyEquivalent:@""];
				[item setRepresentedObject:path];
				[item setTarget:self];
				[menu addItem:item];
				[item release];
			}
		}
		
		// Remote URL object can be downloaded or opened in a web browser...
		
		else if ([[inObject location] isKindOfClass:[NSURL class]])
		{
			title = NSLocalizedStringWithDefaultValue(
				@"IMBObjectViewController.menuItem.download",
				nil,IMBBundle(),
				@"Download",
				@"Menu item in context menu of IMBObjectViewController");
			
			item = [[NSMenuItem alloc] initWithTitle:title action:@selector(download:) keyEquivalent:@""];
			[item setRepresentedObject:[inObject location]];
			[item setTarget:self];
			[menu addItem:item];
			[item release];
			
			title = NSLocalizedStringWithDefaultValue(
				@"IMBObjectViewController.menuItem.openInBrowser",
				nil,IMBBundle(),
				@"Open in Browser",
				@"Menu item in context menu of IMBObjectViewController");
			
			item = [[NSMenuItem alloc] initWithTitle:title action:@selector(openInBrowser:) keyEquivalent:@""];
			[item setRepresentedObject:[inObject location]];
			[item setTarget:self];
			[menu addItem:item];
			[item release];
		}
	}
	
	// QuickLook...
	
	if ([inObject isSelectable])
	{
//		#if IMB_COMPILING_WITH_SNOW_LEOPARD_OR_NEWER_SDK
		if (IMBRunningOnSnowLeopardOrNewer())
		{
			title = NSLocalizedStringWithDefaultValue(
				@"IMBObjectViewController.menuItem.quickLook",
				nil,IMBBundle(),
				@"Quicklook",
				@"Menu item in context menu of IMBObjectViewController");
				
			item = [[NSMenuItem alloc] initWithTitle:title action:@selector(quicklook:) keyEquivalent:@""];
			[item setRepresentedObject:inObject];
			[item setTarget:self];
			[menu addItem:item];
			[item release];
		}
//		#endif
	}
	
	// Give parser a chance to add menu items...
	
	IMBParser* parser = self.currentNode.parser;
	
	if ([parser respondsToSelector:@selector(willShowContextMenu:forObject:)])
	{
		[parser willShowContextMenu:menu forObject:inObject];
	}
	
	// Give delegate a chance to add custom menu items...
	
	id delegate = self.delegate;
	
	if (delegate!=nil && [delegate respondsToSelector:@selector(controller:willShowContextMenu:forObject:)])
	{
		[delegate controller:self.libraryController willShowContextMenu:menu forObject:inObject];
	}
	
	return menu;
}


- (IBAction) openInSourceApp:(id)inSender
{
	IMBObject* object = (IMBObject*) [inSender representedObject];
	NSString* path = [object path];
	NSString* app = nil;
	
	if ([object.parser respondsToSelector:@selector(appPath)])
	{
		app = [object.parser performSelector:@selector(appPath)];
	}
	
	[[NSWorkspace threadSafeWorkspace] openFile:path withApplication:app];
}


- (IBAction) openInEditorApp:(id)inSender
{
	NSString* app = [IMBConfig editorAppForMediaType:self.mediaType];
	NSString* path = (NSString*)[inSender representedObject];
	[[NSWorkspace threadSafeWorkspace] openFile:path withApplication:app];
}


- (IBAction) openInViewerApp:(id)inSender
{
	NSString* app = [IMBConfig viewerAppForMediaType:self.mediaType];
	NSString* path = (NSString*)[inSender representedObject];
	[[NSWorkspace threadSafeWorkspace] openFile:path withApplication:app];
}


- (IBAction) openInApp:(id)inSender
{
	NSString* path = (NSString*)[inSender representedObject];
	[[NSWorkspace threadSafeWorkspace] openFile:path];
}


- (IBAction) download:(id)inSender
{
	IMBParser* parser = self.currentNode.parser;
	NSArray* objects = [ibObjectArrayController selectedObjects];
	IMBObjectPromise* promise = [parser objectPromiseWithObjects:objects];
	[promise startLoadingWithDelegate:self finishSelector:nil];
}


- (IBAction) openInBrowser:(id)inSender
{
	NSURL* url = (NSURL*)[inSender representedObject];
	[[NSWorkspace threadSafeWorkspace] openURL:url];
}


- (IBAction) revealInFinder:(id)inSender
{
	NSString* path = (NSString*)[inSender representedObject];
	NSString* folder = [path stringByDeletingLastPathComponent];
	[[NSWorkspace threadSafeWorkspace] selectFile:path inFileViewerRootedAtPath:folder];
}


- (IBAction) openSubNode:(id)inSender
{
	IMBNode* node = (IMBNode*)[inSender representedObject];
	[_nodeViewController expandSelectedNode];
	[_nodeViewController selectNode:node];
}


//----------------------------------------------------------------------------------------------------------------------


#pragma mark 
#pragma mark Opening

// Open the selected objects...

- (IBAction) openSelectedObjects:(id)inSender
{
	IMBNode* node = self.currentNode;
	NSArray* objects = [ibObjectArrayController selectedObjects];
	[self openObjects:objects inSelectedNode:node];
}


// Open the specified objects...

- (void) openObjects:(NSArray*)inObjects inSelectedNode:(IMBNode*)inSelectedNode
{
	// Double-clicking opens the files (with the default app). Please note that IMBObjects are first passed through an 
	// IMBObjectPromise (which is returned by the parser), because the resources to be opened may not yet be available.
	// In this case the promise object loads them asynchronously and calls _openLocalURLs: once the load has finished...
	
	if (inSelectedNode)
	{
		IMBParser* parser = inSelectedNode.parser;
		IMBObjectPromise* promise = [parser objectPromiseWithObjects:inObjects];
		[promise startLoadingWithDelegate:self finishSelector:@selector(_openLocalURLs:withError:)];
	}
}


// "Local" means that for whatever the object represents, opening it now requires no network or other time-intensive 
// procedure to obtain the usable object content. The term "local" is slightly misleading when it comes to IMBObjects 
// that refer strictly to a web link, where "opening" them just means loading them in a browser...

- (void) _openLocalURLs:(IMBObjectPromise*)inObjectPromise withError:(NSError*)inError
{
	if (inError == nil)
	{
		for (NSURL* url in inObjectPromise.localURLs)
		{
			// In case of an error getting a URL, the promise may have put an NSError in the stack instead
			if ([url isKindOfClass:[NSURL class]])
			{
				[[NSWorkspace threadSafeWorkspace] openURL:url];
			}
		}
	}
	else
	{
		[NSApp presentError:inError];
	}
}


//----------------------------------------------------------------------------------------------------------------------


#pragma mark 
#pragma mark Dragging


//
// By default all object view controllers manage objects which correspond to local file URLs when dragged or copied to pasteboard.
//

- (BOOL) writesLocalFilesToPasteboard
{
	return YES;
}

- (void) draggedImage:(NSImage*)inImage endedAt:(NSPoint)inScreenPoint operation:(NSDragOperation)inOperation
{
	_isDragging = NO;
}

// On 10.6 and later, we provide multiple URLs with lazy provision, using NSPasteboardItems
// (<NSPasteboardItemDataProvider> protocol compliance)
- (void)pasteboard:(NSPasteboard *)inPasteboard item:(NSPasteboardItem *)inItem provideDataForType:(NSString *)inType
{
	// We rely on the NSPasteboardItem allocator to only register us as the callback for one or the other types,
	// depending no whether the NSURL in question is expected to be a file URL or not.
	if (([inType isEqualToString:(NSString*)kUTTypeURL]) || 
		([inType isEqualToString:(NSString*)kUTTypeFileURL]))
	{	
		// Get the index out of the pasteboard item, and map it back to our real object
		NSString* indexString = [inItem stringForType:kIMBPrivateItemIndexPasteboardType];
		if (indexString != nil)
		{
			UInt32 itemIndex = [indexString integerValue];
			NSArray *arrangedObjects = [ibObjectArrayController arrangedObjects];
			if ([arrangedObjects count])
			{
				IMBObject* mappedObject = [arrangedObjects objectAtIndex:itemIndex];
				if (mappedObject != nil)
				{
					// Use our promise object to load the content
					NSData* data = [inItem dataForType:kIMBObjectPromiseType];
					IMBObjectPromise* promise = [NSKeyedUnarchiver unarchiveObjectWithData:data];
					if (promise != nil)
					{
						promise.downloadFolderPath = NSTemporaryDirectory();
						[promise startLoadingWithDelegate:self finishSelector:nil];
						[promise waitUntilDone];
						
						NSURL* thisURL = [promise localURLForObject:mappedObject];
						if ((thisURL != nil) && ([thisURL isKindOfClass:[NSURL class]]))
						{
							// public.url is documented as containing the "bytes of the URL"
							[inItem setData:[[thisURL absoluteString] dataUsingEncoding:NSUTF8StringEncoding] forType:inType];
						}
					}
				}
			}
		}
	}
}


// Even dumber are apps that do not support NSFilesPromisePboardType, but only know about NSFilenamesPboardType.
// In this case we'll download to the temp folder and block synchronously until the download has completed...

- (void) pasteboard:(NSPasteboard*)inPasteboard provideDataForType:(NSString*)inType
{
	NSData* data = [inPasteboard dataForType:kIMBObjectPromiseType];
	IMBObjectPromise* promise = [NSKeyedUnarchiver unarchiveObjectWithData:data];
	
	promise.downloadFolderPath = NSTemporaryDirectory();
	[promise startLoadingWithDelegate:self finishSelector:nil];
	[promise waitUntilDone];
	
	if ([promise.localURLs count] > 0)
	{
		if (/*_isDragging == NO &&*/ [inType isEqualToString:NSFilenamesPboardType])
		{
			// Every URL will be able to provide a path, we'll leave it to the destination to decide
			// whether it can make any use of it or not.
			
			// In case there were NSError objects in the localURLs array, we want to ignore them. So we'll
			// go through each item and try to get a path out ...
			NSMutableArray* localPaths = [NSMutableArray arrayWithCapacity:promise.localURLs.count];
			for (NSURL* thisObject in promise.localURLs)
			{
				if ([thisObject isKindOfClass:[NSURL class]])
				{
					[localPaths addObject:thisObject.path];
				}
			}
			[inPasteboard setPropertyList:localPaths forType:NSFilenamesPboardType];
		}
		else if (([inType isEqualToString:NSURLPboardType]) ||
				 ([inType isEqualToString:(NSString*)kUTTypeURL]))
		{
			// The best we can do for URL type on 10.5 is to provide the URL for the first item in our list. In case
			// thereare NSError objects in the list, we'll go through until we find an actual URL, and use that 
			// as the item for the pasteboard			
			NSURL* thisURL = nil;
			for (NSURL* thisObject in promise.localURLs)
			{
				if ([thisObject isKindOfClass:[NSURL class]])
				{
					thisURL = thisObject;
					break;
				}
			}
			
			if (thisURL != nil)
			{
				if ([inType isEqualToString:NSURLPboardType])
				{
					[thisURL writeToPasteboard:inPasteboard];			
				}
				else
				{
					[inPasteboard setData:[[thisURL absoluteString] dataUsingEncoding:NSUTF8StringEncoding] forType:(NSString*)kUTTypeURL];
				}
			}
		}
	}
}


- (void) _downloadSelectedObjectsToDestination:(NSURL*)inDestination
{
	IMBNode* node = self.currentNode;
	
	if (node)
	{
		IMBParser* parser = node.parser;
		NSArray* objects = [ibObjectArrayController selectedObjects];
		IMBObjectPromise* promise = [parser objectPromiseWithObjects:objects];
		promise.downloadFolderPath = [inDestination path];
		
		[promise startLoadingWithDelegate:self finishSelector:nil];
	}
}


- (NSArray*) _namesOfPromisedFiles
{
	NSArray* objects = [ibObjectArrayController selectedObjects];
	NSMutableArray* names = [NSMutableArray array];
	
	for (IMBObject* object in objects)
	{
		NSString* path = [object path];
		if (path) [names addObject:[path lastPathComponent]];
	}
	
	return names;
}


- (void) prepareProgressForObjectPromise:(IMBObjectPromise*)inObjectPromise
{
	IMBProgressWindowController* controller = [[[IMBProgressWindowController alloc] init] autorelease];
	
	NSString* title = NSLocalizedStringWithDefaultValue(
		@"IMBObjectViewController.progress.title",
		nil,IMBBundle(),
		@"Downloading Media Files",
		@"Window title of progress panel of IMBObjectViewController");
	
	NSString* message = NSLocalizedStringWithDefaultValue(
		@"IMBObjectViewController.progress.message.preparing",
		nil,IMBBundle(),
		@"Preparing…",
		@"Text message in progress panel of IMBObjectViewController");
	
	[controller window];
	[controller setTitle:title];
	[controller setMessage:message];
	[controller.progressBar startAnimation:nil];
	[controller setCancelTarget:inObjectPromise];
	[controller setCancelAction:@selector(cancel:)];
	[controller.cancelButton setEnabled:NO];
	[controller.window makeKeyAndOrderFront:nil];
	
	self.progressWindowController = controller;
}


- (void) displayProgress:(double)inFraction forObjectPromise:(IMBObjectPromise*)inObjectPromise
{
	[self.progressWindowController setProgress:inFraction];
	[self.progressWindowController setMessage:@""];
	[self.progressWindowController.cancelButton setEnabled:YES];
}


- (void) cleanupProgressForObjectPromise:(IMBObjectPromise*)inObjectPromise
{
	self.progressWindowController = nil;
}



//----------------------------------------------------------------------------------------------------------------------


#pragma mark 
#pragma mark IKImageBrowserDelegate


- (void) imageBrowserSelectionDidChange:(IKImageBrowserView*)inView
{
	if (IMBRunningOnSnowLeopardOrNewer())
	{
		Class panelClass = NSClassFromString(@"QLPreviewPanel");
		QLPreviewPanel* panel = [panelClass sharedPreviewPanel];
		
		if (panel.dataSource == (id)self)
		{
			[panel reloadData];
			[panel refreshCurrentPreviewItem];
		}
	}
}


// First give the delegate a chance to handle the double click. It it chooses not to, then we will 
// handle it ourself by simply opening the files (with their default app)...

- (void) imageBrowser:(IKImageBrowserView*)inView cellWasDoubleClickedAtIndex:(NSUInteger)inIndex
{
	IMBLibraryController* controller = self.libraryController;
	id delegate = self.delegate;
	BOOL didHandleEvent = NO;
	
	if (delegate)
	{
		if ([delegate respondsToSelector:@selector(controller:didDoubleClickSelectedObjects:inNode:)])
		{
			IMBNode* node = self.currentNode;
			NSArray* objects = [ibObjectArrayController selectedObjects];
			didHandleEvent = [delegate controller:controller didDoubleClickSelectedObjects:objects inNode:node];
		}
	}
	
	if (!didHandleEvent && inIndex != NSNotFound)
	{
		NSArray* objects = [ibObjectArrayController arrangedObjects];
		IMBObject* object = [objects objectAtIndex:inIndex];
		
		if ([object isKindOfClass:[IMBNodeObject class]])
		{
			IMBNode* subnode = (IMBNode*)object.location;
			[_nodeViewController expandSelectedNode];
			[_nodeViewController selectNode:subnode];
		}
		else if ([object isKindOfClass:[IMBButtonObject class]])
		{
			[(IMBButtonObject*)object sendDoubleClickAction];
		}
		else
		{
			[self openSelectedObjects:inView];
		}	
	}	
}


//----------------------------------------------------------------------------------------------------------------------


// Since IKImageBrowserView doesn't support context menus out of the box, we need to display them manually in 
// the following two delegate methods. Why couldn't Apple take care of this?

- (void) imageBrowser:(IKImageBrowserView*)inView backgroundWasRightClickedWithEvent:(NSEvent*)inEvent
{
	NSMenu* menu = [self menuForObject:nil];
	[NSMenu popUpContextMenu:menu withEvent:inEvent forView:inView];
}


- (void) imageBrowser:(IKImageBrowserView*)inView cellWasRightClickedAtIndex:(NSUInteger)inIndex withEvent:(NSEvent*)inEvent
{
	IMBObject* object = [[ibObjectArrayController arrangedObjects] objectAtIndex:inIndex];
	NSMenu* menu = [self menuForObject:object];
	[NSMenu popUpContextMenu:menu withEvent:inEvent forView:inView];
}

//----------------------------------------------------------------------------------------------------------------------


// Here we sort of mimic the IKImageBrowserDataSource protocol, even though we really don't really
// implement the protocol, since we use bindings.  But this is for the benefit of
// -[IMBImageBrowserView mouseDragged:] ... I hope it's OK that we are ignoring the aBrowser parameter.

- (id /*IKImageBrowserItem*/) imageBrowser:(IKImageBrowserView *) aBrowser itemAtIndex:(NSUInteger)index;
{
	IMBObject* object = [[ibObjectArrayController arrangedObjects] objectAtIndex:index];
	return object;
}


//----------------------------------------------------------------------------------------------------------------------


- (NSIndexSet*) filteredDraggingIndexes:(NSIndexSet*)inIndexes
{
	NSArray* objects = [ibObjectArrayController arrangedObjects];
	
	NSMutableIndexSet* indexes = [NSMutableIndexSet indexSet];
	NSUInteger index = [inIndexes firstIndex];
	
	while (index != NSNotFound)
	{
		IMBObject* object = [objects objectAtIndex:index];
		if ([object isSelectable]) [indexes addIndex:index];
		index = [inIndexes indexGreaterThanIndex:index];
	}
	
	return indexes;
}


// Encapsulate all dragged objects in a promise, archive it and put it on the pasteboard. The client can then
// start loading the objects in the promise and iterate over the resulting files...
//
// This method is used for both imageBrowser:writeItemsAtIndexes:toPasteboard: and tableView:writeRowsWithIndexes:toPasteboard:


- (NSUInteger) writeItemsAtIndexes:(NSIndexSet*)inIndexes toPasteboard:(NSPasteboard*)inPasteboard
{
	IMBNode* node = self.currentNode;
	NSUInteger itemsWritten = 0;
	
	if (node)
	{
		NSIndexSet* indexes = [self filteredDraggingIndexes:inIndexes]; 
		NSArray* objects = [[ibObjectArrayController arrangedObjects] objectsAtIndexes:indexes];
		
		if ([objects count] > 0)
		{
			IMBParser* parser = node.parser;

			IMBObjectPromise* promise = [parser objectPromiseWithObjects:objects];
			NSData* promiseData = [NSKeyedArchiver archivedDataWithRootObject:promise];

			NSArray* declaredTypes = nil;
			
			// We currently use a mix of 10.5 and 10.6 style pasteboard behaviors.
			//
			// 10.6 affords us the opportunity to write multiple items on the pasteboard at once, 
			// which is ideal especially when we are writing URLs, for which there was no sanctioned 
			// method of writing multiple to the pasteboard in 10.5.
			//
			// Because the 10.6 method of providing a list of filenames is also provide a list of URLs,
			// it means we can fill both cases in 10.6 by simply providing URLs. But in order to promise
			// URLs lazily we have to set an array of NSPasteboardItem on the pasteboard, with each item 
			// set to callback to us as data provider.
			//
			if (IMBRunningOnSnowLeopardOrNewer())
			{				
				(void) [inPasteboard clearContents];
				NSMutableArray* itemArray = [NSMutableArray arrayWithCapacity:[inIndexes count]];
				
				// Create an array of NSPasteboardItem, each with a promise to fulfill data in the provider callback
				NSUInteger thisIndex = [inIndexes firstIndex];
				while (thisIndex != NSNotFound)
				{
					IMBObject* thisObject = [[ibObjectArrayController arrangedObjects] objectAtIndex:thisIndex];
					if (thisObject != nil)
					{
						NSPasteboardItem* thisItem = [[[NSClassFromString(@"NSPasteboardItem") alloc] init] autorelease];
						
						// We need to be declare kUTTypeFileURL in order to get file drags to work as expected to e.g. the Finder,
						// but we have to be careful not to declare kUTTypeFileURL for e.g. bookmark URLs. We might want to put this 
						// in the objects themself, but for now to get things working let's consult a method on ourselves that subclasses
						// can override if they don't create file URLs.
						NSArray* whichTypes = nil;
						if ([self writesLocalFilesToPasteboard])
						{
							whichTypes = [NSArray arrayWithObjects:(NSString*)kUTTypeURL,(NSString*)kUTTypeFileURL,nil];
						}
						else
						{
							whichTypes = [NSArray arrayWithObjects:(NSString*)kUTTypeURL,nil];
						}
						
						[thisItem setDataProvider:self forTypes:whichTypes];
						[thisItem setString:[NSString stringWithFormat:@"%d", thisIndex] forType:kIMBPrivateItemIndexPasteboardType];
						[thisItem setData:promiseData forType:kIMBObjectPromiseType];
						[itemArray addObject:thisItem];
					}
					
					thisIndex = [inIndexes indexGreaterThanIndex:thisIndex];
				}
				
				[inPasteboard writeObjects:itemArray];				
			}
			else
			{
				// On 10.5, we vend the object promise as well as promises for filenames and a URL.
				// We don't manually set NSFilenamesPboardType or NSURLPboardType, so we'll be asked to provide
				// concrete filenames or a single URL in the callback pasteboard:provideDataForType:
				if ([self writesLocalFilesToPasteboard])
				{
					declaredTypes = [NSArray arrayWithObjects:kIMBObjectPromiseType,NSFilenamesPboardType,NSURLPboardType,nil];
				}
				else
				{
					declaredTypes = [NSArray arrayWithObjects:kIMBObjectPromiseType,NSURLPboardType,kUTTypeURL,nil];
				}
				
				[inPasteboard declareTypes:declaredTypes owner:self];
				[inPasteboard setData:promiseData forType:kIMBObjectPromiseType];
			}
			
			_isDragging = YES;
			itemsWritten = objects.count;
		}
	}
	
	return itemsWritten;	
}

- (NSUInteger) imageBrowser:(IKImageBrowserView*)inView writeItemsAtIndexes:(NSIndexSet*)inIndexes toPasteboard:(NSPasteboard*)inPasteboard
{
	return [self writeItemsAtIndexes:inIndexes toPasteboard:inPasteboard];
}


//----------------------------------------------------------------------------------------------------------------------


// If the IKImageBrowserView asked for a custom cell class, then pass on the request to the library's delegate. 
// That way the application is given a chance to customize the look of the browser...

- (Class) imageBrowserCellClassForController:(IMBObjectViewController*)inController
{
	id delegate = self.delegate;
	
	if (delegate)
	{
		if ([delegate respondsToSelector:@selector(imageBrowserCellClassForController:)])
		{
			return [delegate imageBrowserCellClassForController:self];
		}
	}
	
	return nil;
}


// With this method the delegate can return a custom drag image for a drags starting from the IKImageBrowserView...

- (NSImage*) draggedImageForController:(IMBObjectViewController*)inController draggedObjects:(NSArray*)inObjects
{
	id delegate = self.delegate;
	
	if (delegate)
	{
		if ([delegate respondsToSelector:@selector(draggedImageForController:draggedObjects:)])
		{
			return [delegate draggedImageForController:self draggedObjects:inObjects];
		}
	}
	
	return nil;
}


// For dumb applications we have the Cocoa NSFilesPromisePboardType as a fallback. In this case we'll handle 
// the IMBObjectPromise for the client and block it until all objects are loaded...

// THIS VARIATION IS FOR THE DRAG WE INITIATE FROM OUR CUSTOM IKIMAGEBROWSERVIEW SUBCLASS.

- (NSArray*) namesOfPromisedFilesDroppedAtDestination:(NSURL*)inDropDestination
{
	[self _downloadSelectedObjectsToDestination:inDropDestination];
	NSArray *result = [self _namesOfPromisedFiles];
	NSLog(@"namesOfPromisedFilesDroppedAtDestination = %@", result);
	return result;
}


//----------------------------------------------------------------------------------------------------------------------


#pragma mark 
#pragma mark NSTableViewDelegate


// If the object for the cell that we are about to display doesn't have any metadata yet, then load it lazily...
// Note: According to WWDC Session 110, this is called a LOT so it's not good for delayed loading...

- (void) tableView:(NSTableView*)inTableView willDisplayCell:(id)inCell forTableColumn:(NSTableColumn*)inTableColumn row:(NSInteger)inRow
{
	IMBObject* object = [[ibObjectArrayController arrangedObjects] objectAtIndex:inRow];
	
//	if (object.metadata == nil)
//	{
//		[object.parser loadMetadataForObject:object];
//	}
	
	if ([inCell isKindOfClass:[IMBComboTextCell class]])
	{
		IMBComboTextCell* cell = (IMBComboTextCell*)inCell;
		
		if ([object isKindOfClass:[IMBMovieObject class]])
		{
			cell.imageRepresentation = (id) [(IMBMovieObject*)object posterFrame];
			cell.imageRepresentationType = IKImageBrowserCGImageRepresentationType;
			cell.title = object.name;
			cell.subtitle = object.metadataDescription;
		}
		else
		{
			cell.imageRepresentation = object.imageRepresentation;
			cell.imageRepresentationType = object.imageRepresentationType;
			cell.title = object.name;
			cell.subtitle = object.metadataDescription;
		}
	}
}


//----------------------------------------------------------------------------------------------------------------------


// We do not allow any editing in the list or combo view...

- (BOOL) tableView:(NSTableView*)inTableView shouldEditTableColumn:(NSTableColumn*)inTableColumn row:(NSInteger)inRow
{
	return NO;
}


// Check whether a particular row is selectable...

- (BOOL) tableView:(NSTableView*)inTableView shouldSelectRow:(NSInteger)inRow
{
	NSArray* objects = [ibObjectArrayController arrangedObjects];
	IMBObject* object = [objects objectAtIndex:inRow];
	return [object isSelectable];
}


//- (BOOL) tableView:(NSTableView*)inTableView shouldTrackCell:(NSCell*)inCell forTableColumn:(NSTableColumn*)inColumn row:(NSInteger)inRow
//{
//	NSArray* objects = [ibObjectArrayController arrangedObjects];
//	IMBObject* object = [objects objectAtIndex:inRow];
//	return [object isSelectable];
//}


//----------------------------------------------------------------------------------------------------------------------


// Encapsulate all dragged objects in a promise, archive it and put it on the pasteboard. The client can then
// start loading the objects in the promise and iterate over the resulting files...

- (BOOL) tableView:(NSTableView*)inTableView writeRowsWithIndexes:(NSIndexSet*)inIndexes toPasteboard:(NSPasteboard*)inPasteboard 
{
	return ([self writeItemsAtIndexes:inIndexes toPasteboard:inPasteboard] > 0);
}


// For dumb applications we have the Cocoa NSFilesPromisePboardType as a fallback. In this case we'll handle 
// the IMBObjectPromise for the client and block it until all objects are loaded...

- (NSArray*) tableView:(NSTableView*)inTableView namesOfPromisedFilesDroppedAtDestination:(NSURL*)inDropDestination forDraggedRowsWithIndexes:(NSIndexSet*)inIndexes
{
	[self _downloadSelectedObjectsToDestination:inDropDestination];
	return [self _namesOfPromisedFiles];
}


//----------------------------------------------------------------------------------------------------------------------


// We pre-load the images in batches. Assumes that we only have one client table view.  If we were to add another 
// IMBDynamicTableView client, we would need to deal with this architecture a bit since we have ivars here about 
// which rows are visible.


- (void) dynamicTableView:(IMBDynamicTableView *)tableView changedVisibleRowsFromRange:(NSRange)oldVisibleRows toRange:(NSRange)newVisibleRows
{
	// NSLog(@"%s",__FUNCTION__);
	
	NSArray *newVisibleItems = [[ibObjectArrayController arrangedObjects] subarrayWithRange:newVisibleRows];
	NSMutableSet *newVisibleItemsSetRetained = [[NSMutableSet alloc] initWithArray:newVisibleItems];
	
	NSMutableSet *itemsNoLongerVisible	= [NSMutableSet set];
	NSMutableSet *itemsNewlyVisible		= [NSMutableSet set];
	
	[itemsNewlyVisible setSet:newVisibleItemsSetRetained];
	[itemsNewlyVisible minusSet:_observedVisibleItems];
	
	[itemsNoLongerVisible setSet:_observedVisibleItems];
	[itemsNoLongerVisible minusSet:newVisibleItemsSetRetained];

//	NSLog(@"old Rows: %@", ([_observedVisibleItems count] ? [_observedVisibleItems description] : @"--"));
//	NSLog(@"new rows: %@", ([newVisibleItems count] ? [newVisibleItems description] : @"--"));
//	NSLog(@"Newly visible: %@", ([itemsNewlyVisible count] ? [itemsNewlyVisible description] : @"--"));
//	NSLog(@"Now NOT visbl: %@", ([itemsNoLongerVisible count] ? [itemsNoLongerVisible description] : @"--"));
	
	// With items going away, stop observing  and lower their queue priority if they are still queued
	
    for (IMBObject* object in itemsNoLongerVisible)
	{
NS_DURING
		[object removeObserver:self forKeyPath:kIMBObjectImageRepresentationProperty];
NS_HANDLER
		// NSLog(@"Caught IMBObjectViewController exception trying to remove observer from %@", object);
NS_ENDHANDLER
		
		NSArray *ops = [[IMBOperationQueue sharedQueue] operations];
		for (IMBObjectThumbnailLoadOperation* op in ops)
		{
			if ([op isKindOfClass:[IMBObjectThumbnailLoadOperation class]])
			{
				IMBObject* loadingObject = [op object];
				if (loadingObject == object)
				{
					//NSLog(@"Lowering priority of load of %@", entity.name);
					[op setQueuePriority:NSOperationQueuePriorityVeryLow];		// re-prioritize lower
					break;
				}
			}
		}
    }
	
    // With newly visible items, observe them and kick off a request to load the image
	
    for (IMBObject* object in itemsNewlyVisible)
	{
		if (nil == [object imageRepresentation])
		{
			// Check if it is already queued -- if it's there already, bump up priority.
			
			NSOperation *foundOperation = nil;
			
			NSArray *ops = [[IMBOperationQueue sharedQueue] operations];
			for (IMBObjectThumbnailLoadOperation* op in ops)
			{
				if ([op isKindOfClass:[IMBObjectThumbnailLoadOperation class]])
				{
					IMBObject *loadingObject = [op object];
					if (loadingObject == object)
					{
						foundOperation = op;
						break;
					}
				}
			}
			
			if (foundOperation)
			{
				//NSLog(@"Raising priority of load of %@", imageEntity.name);
				[foundOperation setQueuePriority:NSOperationQueuePriorityNormal];		// re-prioritize back to normal
			}
			else
			{
				//NSLog(@"Queueing load of %@", imageEntity.name);
				[object load];
			}
		}
		
		// Add observer always to balance
		[object addObserver:self forKeyPath:kIMBObjectImageRepresentationProperty options:0 context:(void*)ibComboView];
     }
	
	// Finally cache our old visible items set
	[_observedVisibleItems release];
    _observedVisibleItems = newVisibleItemsSetRetained;
}


//----------------------------------------------------------------------------------------------------------------------


// Doubleclicking a row opens the selected items. This may trigger a download if the user selected remote objects.
// First give the delefate a chance to handle the double click...

- (IBAction) tableViewWasDoubleClicked:(id)inSender
{
	IMBLibraryController* controller = self.libraryController;
	id delegate = controller.delegate;
	BOOL didHandleEvent = NO;
	
	if (delegate)
	{
		if ([delegate respondsToSelector:@selector(controller:didDoubleClickSelectedObjects:inNode:)])
		{
			IMBNode* node = self.currentNode;
			NSArray* objects = [ibObjectArrayController selectedObjects];
			didHandleEvent = [delegate controller:controller didDoubleClickSelectedObjects:objects inNode:node];
		}
	}
	
	if (!didHandleEvent)
	{
		NSArray* objects = [ibObjectArrayController arrangedObjects];
		NSUInteger row = [(NSTableView*)inSender clickedRow];
		IMBObject* object = row!=-1 ? [objects objectAtIndex:row] : nil;
		
		if ([object isKindOfClass:[IMBNodeObject class]])
		{
			IMBNode* subnode = (IMBNode*)object.location;
			[_nodeViewController expandSelectedNode];
			[_nodeViewController selectNode:subnode];
		}
		else if ([object isKindOfClass:[IMBButtonObject class]])
		{
			[(IMBButtonObject*)object sendDoubleClickAction];
		}
		else
		{
			[self openSelectedObjects:inSender];
		}	
	}	
}


// Handle single clicks for IMBButtonObjects...

- (IBAction) tableViewWasClicked:(id)inSender
{
	NSUInteger row = [(NSTableView*)inSender clickedRow];
	NSArray* objects = [ibObjectArrayController arrangedObjects];
	IMBObject* object = row!=-1 ? [objects objectAtIndex:row] : nil;
		
	if ([object isKindOfClass:[IMBButtonObject class]])
	{
		[(IMBButtonObject*)object sendClickAction];
	}
}


//----------------------------------------------------------------------------------------------------------------------


#pragma mark 
#pragma mark QuickLook


// Toggle the visibilty of the Quicklook panel...

- (IBAction) quicklook:(id)inSender
{
	if (IMBRunningOnSnowLeopardOrNewer())
	{
		Class panelClass = NSClassFromString(@"QLPreviewPanel");

 		if ([panelClass sharedPreviewPanelExists] && [[panelClass sharedPreviewPanel] isVisible])
		{
			[[panelClass sharedPreviewPanel] orderOut:nil];
		} 
		else
		{
			QLPreviewPanel* panel = [panelClass sharedPreviewPanel];
			[panel makeKeyAndOrderFront:nil];
			[ibTabView.window makeKeyWindow];	// Important to make key event handling work correctly!
		}
	}
}


//----------------------------------------------------------------------------------------------------------------------


// Quicklook datasource methods...

- (NSInteger) numberOfPreviewItemsInPreviewPanel:(QLPreviewPanel*)inPanel
{
	return ibObjectArrayController.selectedObjects.count;
}


- (id <QLPreviewItem>) previewPanel:(QLPreviewPanel*)inPanel previewItemAtIndex:(NSInteger)inIndex
{
	return [ibObjectArrayController.selectedObjects objectAtIndex:inIndex];
}


//----------------------------------------------------------------------------------------------------------------------


// Quicklook delegate methods...

- (BOOL) previewPanel:(QLPreviewPanel*)inPanel handleEvent:(NSEvent *)inEvent
{
	NSView* view = nil;
	
	if (_viewType == kIMBObjectViewTypeIcon)
		view = ibIconView;
	else if (_viewType == kIMBObjectViewTypeList)
		view = ibListView;
	else if (_viewType == kIMBObjectViewTypeCombo)
		view = ibComboView;

	if ([inEvent type] == NSKeyDown)
	{
		[view keyDown:inEvent];
		return YES;
	}
	else if ([inEvent type] == NSKeyUp)
	{
		[view keyUp:inEvent];
		return YES;
	}
	
	return NO;
}


//----------------------------------------------------------------------------------------------------------------------


- (NSRect) previewPanel:(QLPreviewPanel*)inPanel sourceFrameOnScreenForPreviewItem:(id <QLPreviewItem>)inItem
{
	NSInteger index = [ibObjectArrayController.arrangedObjects indexOfObjectIdenticalTo:inItem];
	NSRect frame = NSZeroRect;
	NSView* view = nil;
	NSCell* cell = nil;
	
	if (index != NSNotFound)
	{
		if (_viewType == kIMBObjectViewTypeIcon)
		{
			frame = [ibIconView itemFrameAtIndex:index];
			view = ibIconView;
		}	
		else if (_viewType == kIMBObjectViewTypeList)
		{
			frame = [ibListView frameOfCellAtColumn:0 row:index];
			cell = [[[ibListView tableColumns] objectAtIndex:0] dataCellForRow:index];
			frame = [cell imageRectForBounds:frame];
			view = ibListView;
		}	
		else if (_viewType == kIMBObjectViewTypeCombo)
		{
			frame = [ibComboView frameOfCellAtColumn:0 row:index];
			cell = [[[ibComboView tableColumns] objectAtIndex:0] dataCellForRow:index];
			frame = [cell imageRectForBounds:frame];
			view = ibComboView;
		}	
	}

	if (view)
	{
		frame = [view convertRectToBase:frame];
		frame.origin = [view.window convertBaseToScreen:frame.origin];
	}

	return frame;
}


//----------------------------------------------------------------------------------------------------------------------


@end
<|MERGE_RESOLUTION|>--- conflicted
+++ resolved
@@ -492,15 +492,13 @@
 //	}
 //	
 //	[ibIconView setAnimates:NO];
-<<<<<<< HEAD
-	[ibIconView setAllowsMultipleSelection:NO];
-=======
 
 //	if ([ibIconView respondsToSelector:@selector(setIntercellSpacing:)])
 //	{
 //		[ibIconView setIntercellSpacing:NSMakeSize(4.0,4.0)];
 //	}
->>>>>>> 57700140
+
+	[ibIconView setAllowsMultipleSelection:NO];
 }
 
 
