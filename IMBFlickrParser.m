/*
 iMedia Browser Framework <http://karelia.com/imedia/>
 
 Copyright (c) 2005-2011 by Karelia Software et al.
 
 iMedia Browser is based on code originally developed by Jason Terhorst,
 further developed for Sandvox by Greg Hulands, Dan Wood, and Terrence Talbot.
 The new architecture for version 2.0 was developed by Peter Baumgartner.
 Contributions have also been made by Matt Gough, Martin Wennerberg and others
 as indicated in source files.
 
 The iMedia Browser Framework is licensed under the following terms:
 
 Permission is hereby granted, free of charge, to any person obtaining a copy
 of this software and associated documentation files (the "Software"), to deal
 in all or substantial portions of the Software without restriction, including
 without limitation the rights to use, copy, modify, merge, publish,
 distribute, sublicense, and/or sell copies of the Software, and to permit
 persons to whom the Software is furnished to do so, subject to the following
 conditions:
 
	Redistributions of source code must retain the original terms stated here,
	including this list of conditions, the disclaimer noted below, and the
	following copyright notice: Copyright (c) 2005-2011 by Karelia Software et al.
 
	Redistributions in binary form must include, in an end-user-visible manner,
	e.g., About window, Acknowledgments window, or similar, either a) the original
	terms stated here, including this list of conditions, the disclaimer noted
	below, and the aforementioned copyright notice, or b) the aforementioned
	copyright notice and a link to karelia.com/imedia.
 
	Neither the name of Karelia Software, nor Sandvox, nor the names of
	contributors to iMedia Browser may be used to endorse or promote products
	derived from the Software without prior and express written permission from
	Karelia Software or individual contributors, as appropriate.
 
 Disclaimer: THE SOFTWARE IS PROVIDED BY THE COPYRIGHT OWNER AND CONTRIBUTORS
 "AS IS", WITHOUT WARRANTY OF ANY KIND, EXPRESS OR IMPLIED, INCLUDING BUT NOT
 LIMITED TO THE WARRANTIES OF MERCHANTABILITY, FITNESS FOR A PARTICULAR PURPOSE,
 AND NONINFRINGEMENT. IN NO EVENT SHALL THE AUTHORS OR COPYRIGHT HOLDERS BE
 LIABLE FOR ANY CLAIM, DAMAGES, OR OTHER LIABILITY, WHETHER IN AN ACTION OF
 CONTRACT, TORT, OR OTHERWISE, ARISING FROM, OUT OF, OR IN CONNECTION WITH, THE
 SOFTWARE OR THE USE OF, OR OTHER DEALINGS IN, THE SOFTWARE.
*/


// Author: Christoph Priebe

// SpeedLimit http://mschrag.github.com/ is a good way to debug this....
// farm1.static.flickr.com, farm2.static.flickr.com, farm3.static.flickr.com, farm4.static.flickr.com, farm5.static.flickr.com 


//----------------------------------------------------------------------------------------------------------------------

//	System
#import <Quartz/Quartz.h>

//	iMedia
#import "IMBConfig.h"
#import "IMBFlickrNode.h"
#import "IMBFlickrObject.h"
#import "IMBFlickrParser.h"
#import "IMBFlickrHeaderViewController.h"
#import "IMBIconCache.h"
#import "IMBLibraryController.h"
#import "IMBLoadMoreObject.h"
#import "IMBObjectsPromise.h"
#import "IMBParserController.h"
#import "NSWorkspace+iMedia.h"
#import "NSImage+iMedia.h"
#import "NSString+iMedia.h"
#import "IMBConfig.h"
#import "IMBNodeObject.h"
#import "IMBSmartFolderNodeObject.h"



//#define VERBOSE

//----------------------------------------------------------------------------------------------------------------------

@interface IMBFlickrParser ()
//	Flickr Request Handling:
- (void) cancelAllPendingFlickrRequests;
- (BOOL) hasFlickrRequestForNode: (IMBFlickrNode*) node;
- (void) startLoadRequestForFlickrNode: (IMBFlickrNode*) node;
- (void) startLoadMoreRequestForFlickrNode: (IMBFlickrNode*) node;
//	Query Persistence:
- (NSArray*) instantiateCustomQueriesWithRoot: (IMBFlickrNode*) root;
- (NSString*) metadataDescriptionForMetadata:(NSDictionary*)inMetadata;
@end

#pragma mark -

//----------------------------------------------------------------------------------------------------------------------

@implementation IMBFlickrParser

+ (void) load {
	NSAutoreleasePool* pool = [[NSAutoreleasePool alloc] init];
	[IMBParserController registerParserClass:self forMediaType:kIMBMediaTypeImage];
	[pool drain];
}


- (void) dealloc {
	_delegate = nil;
	
	[self cancelAllPendingFlickrRequests];
	
	IMBRelease (_customQueries);
	IMBRelease (_flickrAPIKey);
	IMBRelease (_flickrContext);
	IMBRelease (_flickrSharedSecret);
	IMBRelease (_flickrRequests);	
	IMBRelease (_loadMoreButton);
	[super dealloc];
}


- (BOOL) canBeUsed {
	BOOL result = (self.flickrAPIKey && ![self.flickrAPIKey isEqualToString:@""]
			&& self.flickrSharedSecret && ![self.flickrSharedSecret isEqualToString:@""]);
	// If these aren't available (provided by app delegate parserController:didLoadParser:forMediaType:)
	// then this parser can't be used, so it will be unloaded.
	return result;
}


#pragma mark
#pragma mark Actions

- (IBAction) editNode: (id) sender {
	NSLog (@"edit node...");
}


- (IBAction) loadMoreImages: (id) sender {	
	NSString* nodeIdentifier = nil;
	if ([sender isKindOfClass:[IMBLoadMoreObject class]]) {
		nodeIdentifier = [sender nodeIdentifier];
	}

	if (!nodeIdentifier && [sender isKindOfClass:[NSMenuItem class]]) {
		id obj = [sender representedObject];
		if ([obj isKindOfClass:[NSString class]]) {
			nodeIdentifier = obj;		
		}
	}
	
	if (nodeIdentifier) {
		IMBLibraryController* libController = [IMBLibraryController sharedLibraryControllerWithMediaType:self.mediaType];
		IMBFlickrNode* node = (IMBFlickrNode*) [libController nodeWithIdentifier:nodeIdentifier];
		[self startLoadMoreRequestForFlickrNode:node];
	} else {
		NSLog (@"Can't handle this kind of node.");
	}
}


- (IBAction) openFlickrPage: (id) sender {
	if (![sender isKindOfClass:[NSMenuItem class]]) return;
	
	id obj = [sender representedObject];
	if ([obj isKindOfClass:[IMBObject class]]) {
		IMBObject* imbObject = (IMBObject*) obj;
		NSURL* webPage = [[imbObject metadata] objectForKey:@"webPageURL"];
		[[NSWorkspace imb_threadSafeWorkspace] openURL:webPage];
	} else {
		NSLog (@"Can't handle this kind of object.");
	}
}


- (IBAction) copyFlickrPageURL: (id) sender {
	if (![sender isKindOfClass:[NSMenuItem class]]) return;
	
	id obj = [sender representedObject];
	if ([obj isKindOfClass:[IMBObject class]]) {
		IMBObject* imbObject = (IMBObject*) obj;
		NSURL* webPage = [[imbObject metadata] objectForKey:@"webPageURL"];

		NSPasteboard *pb = [NSPasteboard generalPasteboard];
		NSArray *types = [NSArray arrayWithObjects:NSStringPboardType, nil];
		[pb declareTypes:types owner:self];
		[pb setString:[webPage absoluteString] forType:NSStringPboardType];
	
	} else {
		NSLog (@"Can't handle this kind of object.");
	}
}


- (IBAction) copyAttribution: (id) sender {
	if (![sender isKindOfClass:[NSMenuItem class]]) return;
	
	id obj = [sender representedObject];
	if ([obj isKindOfClass:[IMBObject class]]) {
		IMBObject* imbObject = (IMBObject*) obj;
		
		NSURL *shortWebPageURL = [NSURL URLWithString:[@"http://flic.kr/p/" stringByAppendingString:
													   [IMBFlickrNode base58EncodedValue:[[[imbObject metadata] objectForKey:@"id"] longLongValue]]]];
		NSString *credit = [[obj metadata] objectForKey:@"ownername"];
		NSString *format = NSLocalizedStringWithDefaultValue(@"IMBFlickrParser.format.attribution",nil,IMBBundle(),@"Photo by %@ - %@",@"Format string for attribution credit; flickr user followed by short URL");
		NSString *attribution = [NSString stringWithFormat:format, credit, [shortWebPageURL absoluteString]];
		
		NSPasteboard *pb = [NSPasteboard generalPasteboard];
		NSArray *types = [NSArray arrayWithObjects:NSStringPboardType, nil];
		[pb declareTypes:types owner:self];
		[pb setString:attribution forType:NSStringPboardType];

	} else {
		NSLog (@"Can't handle this kind of object.");
	}
}


- (IBAction) removeNode: (id) sender {
	if (![sender isKindOfClass:[NSMenuItem class]]) return;
	
	id obj = [sender representedObject];
	if ([obj isKindOfClass:[NSString class]]) {				
		if (_customQueries.count > 0) {
			[_customQueries removeLastObject];
		}
		[self saveCustomQueries];
		[self reloadCustomQueries];
	} else {
		NSLog (@"Can't handle this kind of node.");
	}
}


#pragma mark 
#pragma mark Flickr Request Handling

- (void) cancelAllPendingFlickrRequests {
	for (OFFlickrAPIRequest* request in _flickrRequests.allValues) {
		[request cancel];
	}
}


- (void) flickrAPIRequest: (OFFlickrAPIRequest*) inRequest 
  didCompleteWithResponse: (NSDictionary*) inResponseDictionary {
	
	//	get the node we associated with the request in flickrRequestWithContext: ...
	NSString* nodeIdentifier = inRequest.sessionInfo;
	IMBLibraryController* libController = [IMBLibraryController sharedLibraryControllerWithMediaType:self.mediaType];
	IMBFlickrNode* node = (IMBFlickrNode*) [libController nodeWithIdentifier:nodeIdentifier];
	
	//	if the node does not exist any more, there is not much to do...
	if (!node) return;
		
	#ifdef VERBOSE
		NSLog (@"Flickr request completed for node '%@'.", nodeIdentifier);
	#endif
	
	//	save Flickr response in our iMB node for later population of the browser...
	[node setFlickrResponse:(inResponseDictionary) ? inResponseDictionary : [NSDictionary dictionary]];
	
	//	force reloading of the node holding the Flickr images...
	[libController reloadNode:node];	
}


- (void) flickrAPIRequest: (OFFlickrAPIRequest*) inRequest 
		 didFailWithError: (NSError*) inError {
	
	NSLog (@"flickrAPIRequest:didFailWithError: %@", inError);	
	//	TODO: Error Handling
}


+ (NSString*) flickrMethodForMethodCode: (NSInteger) code {
	if (code == IMBFlickrNodeMethod_TagSearch || code == IMBFlickrNodeMethod_TextSearch) {
		return @"flickr.photos.search";
	} else if (code == IMBFlickrNodeMethod_Recent) {
		return @"flickr.photos.getRecent";
	} else if (code == IMBFlickrNodeMethod_MostInteresting) {
		return @"flickr.interestingness.getList";
	} else if (code == IMBFlickrNodeMethod_GetInfo) {
		return @"flickr.photos.getInfo";
	}
	NSLog (@"Can't find Flickr method for method code.");
	return nil;
}


- (OFFlickrAPIRequest*) flickrRequestWithNode: (IMBFlickrNode*) node {
	
	//	create our dictionary of flickr request lazily... 
	if (_flickrRequests == nil) {
		_flickrRequests = [[NSMutableDictionary alloc] init]; 
	}
	
	OFFlickrAPIRequest* request = [_flickrRequests objectForKey:node.identifier];
	if (!request) {
		//	create a Flickr request for the given iMB node...
		request = [[OFFlickrAPIRequest alloc] initWithAPIContext:_flickrContext];
		[_flickrRequests setObject:request forKey:node.identifier];
		request.requestTimeoutInterval = 60.0f;
		//		[request setShouldWaitUntilDone:YES];
		[request release];
		
		//	we save the iMB node in the Flickr request for use in
		//	flickrAPIRequest:didCompleteWithResponse: ...
		request.sessionInfo = node.identifier;
	}
	return request;
}


- (BOOL) hasFlickrRequestForNode: (IMBFlickrNode*) node {
	if (!node) return NO;
	OFFlickrAPIRequest* request = [_flickrRequests objectForKey:node.identifier];
	return request != nil;
}


- (void) startLoadRequestForFlickrNode: (IMBFlickrNode*) node {
	[self performSelectorOnMainThread:@selector(startLoadRequestForFlickrNode_onMainThread:) withObject:node waitUntilDone:NO];	
}


- (void) startLoadMoreRequestForFlickrNode: (IMBFlickrNode*) node {
	node.page = node.page + 1;
	[self performSelectorOnMainThread:@selector(startLoadRequestForFlickrNode_onMainThread:) withObject:node waitUntilDone:NO];	
}


- (void) startLoadRequestForFlickrNode_onMainThread: (IMBFlickrNode*) node {
	if (!node) return;
	
	OFFlickrAPIRequest* request = [self flickrRequestWithNode:node];
	if (![request isRunning]) {			
		[request setDelegate:self];	
		
		//	Keep the 'populateNode:' loop quiet until we got our data. Also this will
		//	ensure that the parser is not called again and again to populate the node.
		
		if (node.subnodes == nil) {
			[node mutableSubnodes];
		}
		
		if (node.objects == nil) {
<<<<<<< HEAD
=======
			node.subnodes = [NSArray array];
>>>>>>> dc210a6d
			node.objects = [NSArray array];
		}
		
		//	compose and start Flickr request...
		NSString* method = [self.class flickrMethodForMethodCode:node.method];
		NSDictionary* arguments = [node argumentsForFlickrCall];
		[request callAPIMethodWithGET:method arguments:arguments];
		
#ifdef VERBOSE
		NSLog (@"Start Flickr request for node '%@' method: '%@' and query: '%@'.", node.identifier, method, node.query);
#endif
	}	
}


#pragma mark 
#pragma mark Parser Methods

///	Create an empty "Flickr" root node.
- (IMBFlickrNode*) createRootNode {
	//	load Flickr icon...
	NSBundle* ourBundle = [NSBundle bundleForClass:[IMBNode class]];
	NSString* pathToImage = [ourBundle pathForResource:@"Flickr" ofType:@"png"];
	NSImage* icon = [[[NSImage alloc] initWithContentsOfFile:pathToImage] autorelease];

	//	create root node...
	IMBFlickrNode* rootNode = [[[IMBFlickrNode alloc] init] autorelease];
	rootNode.mediaSource = nil;
	rootNode.identifier = [self identifierForPath:@"/"];
	rootNode.name = @"Flickr";
	rootNode.icon = icon;
	rootNode.parser = self;
	rootNode.leaf = NO;
	rootNode.isTopLevelNode = YES;
	rootNode.groupType = kIMBGroupTypeInternet;
	
	//	Leaving subnodes and objects nil, will trigger a populateNode:options:error: 
	//	as soon as the root node is opened.
<<<<<<< HEAD
//	rootNode.subnodes = nil;
=======
	rootNode.subnodes = nil;
>>>>>>> dc210a6d
	rootNode.objects = nil;

	rootNode.watcherType = kIMBWatcherTypeFirstCustom;
	rootNode.watchedPath = (NSString*) rootNode.mediaSource;
		
	return rootNode;
}


- (void) didClickObject: (IMBObject*) inObject objectView: (NSView*) inView {
	if ([inObject isKindOfClass:[IMBLoadMoreObject class]]) {
		[self loadMoreImages:inObject];		
	}
}


- (IMBNode*) nodeWithOldNode: (const IMBNode*) inOldNode 
					 options: (IMBOptions) inOptions 
					   error: (NSError**) outError {
	
	if (!inOldNode) return [self createRootNode];

	NSError* error = nil;
	
	IMBFlickrNode* updatedNode = [[inOldNode copy] autorelease];
	
	// If the old node was populated, then also populate the new node...
	IMBFlickrNode* inOldFlickrNode = (IMBFlickrNode*) inOldNode;
	if ([self hasFlickrRequestForNode:inOldFlickrNode] || inOldNode.isPopulated) {
		[self populateNewNode:updatedNode likeOldNode:inOldNode options:inOptions];
	}

	if (outError) *outError = error;
	
	return updatedNode;
}


// The supplied node is a private copy which may be modified here in the background operation. Parse the 
// iPhoto XML file and create subnodes as needed...
- (BOOL) populateNode: (IMBNode*) inNode options: (IMBOptions) inOptions error: (NSError**) outError {
	NSError* error = nil;
	IMBFlickrNode* inFlickrNode = (IMBFlickrNode*) inNode;
	
	#ifdef VERBOSE
		NSLog (@"Populate node '%@', query '%@'", inFlickrNode.identifier, inFlickrNode.query);
	#endif
	
	if (inFlickrNode.isTopLevelNode) {
		//	populate root node...
<<<<<<< HEAD
		NSMutableArray* subnodes = [inFlickrNode mutableSubnodes];
		[subnodes addObject:[IMBFlickrNode flickrNodeForRecentPhotosForRoot:inFlickrNode parser:self]];
		[subnodes addObject:[IMBFlickrNode flickrNodeForInterestingPhotosForRoot:inFlickrNode parser:self]];
		[subnodes addObjectsFromArray:[self instantiateCustomQueriesWithRoot:inFlickrNode]];
=======
		NSArray* standardNodes = [NSArray arrayWithObjects:
								  [IMBFlickrNode flickrNodeForRecentPhotosForRoot:inFlickrNode parser:self],
								  [IMBFlickrNode flickrNodeForInterestingPhotosForRoot:inFlickrNode parser:self], nil];
		inFlickrNode.subnodes = [standardNodes arrayByAddingObjectsFromArray:[self instantiateCustomQueriesWithRoot:inFlickrNode]];
>>>>>>> dc210a6d
		
		// Put the queries into the objects, so that selecting top-level node will show queries as smart folders
		NSUInteger index = 0;
		NSMutableArray* objects = [NSMutableArray array];
		for (IMBFlickrNode* node in inFlickrNode.subnodes) {
			IMBSmartFolderNodeObject* object = [[IMBSmartFolderNodeObject alloc] init];
			object.representedNodeIdentifier = node.identifier;
			object.name = node.name;
			object.metadata = nil;
			object.parser = self;
			object.index = index++;
			object.imageLocation = nil;
			object.imageRepresentationType = IKImageBrowserNSImageRepresentationType;
			
			object.imageRepresentation = [IMBSmartFolderNodeObject icon];

			[objects addObject:object];
			[object release];
		}
		
		inFlickrNode.objects = objects;
	} else {
		//	populate nodes with Flickr contents...
		if ([inFlickrNode hasFlickrResponse]) {
			[inFlickrNode processResponseForContext:_flickrContext];
			[inFlickrNode clearFlickrResponse];
		} else {			
			//	the network access needs to be started on the main thread...
			[self startLoadRequestForFlickrNode:inFlickrNode];
		}
	}
		
	if (outError) *outError = error;
	return error == nil;
}


- (void) willShowContextMenu: (NSMenu*) inMenu forNode: (IMBNode*) inNode {
	if (![inNode isKindOfClass:[IMBFlickrNode class]]) return;
	
	IMBFlickrNode* flickrNode = (IMBFlickrNode*) inNode;
	
	//	'Load More'...
	NSString* title = NSLocalizedStringWithDefaultValue(@"IMBFlickrParser.menu.loadmore",nil,IMBBundle(),@"Load More",@"Flickr parser node context menu title.");
	title = [NSString stringWithFormat:title, flickrNode.name];
	NSMenuItem* loadMoreItem = [[NSMenuItem alloc] initWithTitle:title
														  action:@selector(loadMoreImages:) 
												   keyEquivalent:@""];
	[loadMoreItem setTarget:self];
	[loadMoreItem setRepresentedObject:flickrNode.identifier];
	[inMenu addItem:loadMoreItem];
	[loadMoreItem release];

	
	//	you can edit the custom nodes only...
	if (!flickrNode.isCustomNode) return;	
	
	[inMenu addItem:[NSMenuItem separatorItem]];

	//	'Edit'...
	title = NSLocalizedStringWithDefaultValue(@"IMBFlickrParser.menu.edit",nil,IMBBundle(),@"Edit",@"Flickr parser node context menu title.");
	title = [NSString stringWithFormat:title, flickrNode.name];
	NSMenuItem* editNodeItem = [[NSMenuItem alloc] initWithTitle:title
														action:@selector(editNode:) 
												 keyEquivalent:@""];
	[editNodeItem setTarget:self];
	[editNodeItem setRepresentedObject:flickrNode.identifier];
	[inMenu addItem:editNodeItem];
	[editNodeItem release];
	
	//	'Remove'...
	title = NSLocalizedStringWithDefaultValue(@"IMBFlickrParser.menu.remove",nil,IMBBundle(),@"Remove '%@'",@"Flickr parser node context menu title.");
	title = [NSString stringWithFormat:title, flickrNode.name];
	NSMenuItem* removeNode = [[NSMenuItem alloc] initWithTitle:title
														action:@selector(removeNode:) 
												 keyEquivalent:@""];
	[removeNode setTarget:self];
	[removeNode setRepresentedObject:flickrNode.identifier];
	[inMenu addItem:removeNode];
	[removeNode release];
}


- (void) willShowContextMenu: (NSMenu*) inMenu forObject: (IMBObject*) inObject {
	//	'Open Flickr Page'...
	NSString *title = nil;
	NSMenuItem *item = nil;
	
	if ([inObject isSelectable])
	{
		if (![[[inObject metadata] objectForKey:@"can_download"] boolValue])
		{
			// This will replace the Download / Open With Browser that is usually shown
			title = NSLocalizedStringWithDefaultValue(@"IMBFlickrParser.menu.downloadingNotPermitted",nil,IMBBundle(),@"Downloading Not Permitted",@"Context menu item title to warn of not being downloadable");
			item = [[[NSMenuItem alloc] initWithTitle:title 
											   action:nil 
										keyEquivalent:@""] autorelease];
			[item setTarget:self];
			[item setRepresentedObject:inObject];
			[inMenu insertItem:item atIndex:0];
			[inMenu insertItem:[NSMenuItem separatorItem] atIndex:1];
			
		}
		
		
		title = NSLocalizedStringWithDefaultValue(@"IMBFlickrParser.menu.openflickrpage",nil,IMBBundle(),@"Open Flickr Page",@"Flickr parser node context menu title.");
		item = [[[NSMenuItem alloc] initWithTitle:title 
										   action:@selector(openFlickrPage:) 
									keyEquivalent:@""] autorelease];
		[item setTarget:self];
		[item setRepresentedObject:inObject];
		[inMenu addItem:item];

		
		title = NSLocalizedStringWithDefaultValue(@"IMBFlickrParser.menu.copyFlickrURL",nil,IMBBundle(),@"Copy Flickr Page URL",@"Flickr parser node context menu title.");
		item = [[[NSMenuItem alloc] initWithTitle:title 
										   action:@selector(copyFlickrPageURL:) 
									keyEquivalent:@""] autorelease];
		[item setTarget:self];
		[item setRepresentedObject:inObject];
		[inMenu addItem:item];


		title = NSLocalizedStringWithDefaultValue(@"IMBFlickrParser.menu.copyAttribution",nil,IMBBundle(),@"Copy Attribution",@"Flickr parser node context menu title.");
		item = [[[NSMenuItem alloc] initWithTitle:title 
										   action:@selector(copyAttribution:) 
									keyEquivalent:@""] autorelease];
		[item setTarget:self];
		[item setRepresentedObject:inObject];
		[inMenu addItem:item];
	}
}


- (void) willUseParser {
	[super willUseParser];

	//	lazy initialize the flickr context...
	if (_flickrContext == nil) {
		NSAssert (self.flickrAPIKey, @"Flickr API key property not set!");
		NSAssert (self.flickrSharedSecret, @"Flickr shared secret property not set!");
		_flickrContext = [[OFFlickrAPIContext alloc] initWithAPIKey:self.flickrAPIKey sharedSecret:self.flickrSharedSecret];
		
		[self loadCustomQueries];
		
		// setup desired size to get, from delegate
		self.desiredSize = [IMBConfig flickrDownloadSize];
	}	

	//	lazy initialize the 'load more' button...
	if (_loadMoreButton == nil) {
		_loadMoreButton = [[IMBLoadMoreObject alloc] init];
		_loadMoreButton.clickAction = @selector (loadMoreImages:);
		_loadMoreButton.parser = self;
		_loadMoreButton.target = self;
	}
}


/// For Flickr we need a remote promise that downloads the files off the internet
- (IMBObjectsPromise*) objectPromiseWithObjects: (NSArray*) inObjects {
	return [[[IMBRemoteObjectsPromise alloc] initWithIMBObjects:inObjects] autorelease];
}


/// Convert metadata into human readable string.
- (void) loadMetadataForObject:(IMBObject*)inObject
{
	NSDictionary* metadata = inObject.preliminaryMetadata;
	NSString* description = metadata ? [self metadataDescriptionForMetadata:metadata] : @"";

	if ([NSThread isMainThread])
	{
		inObject.metadata = metadata;
		inObject.metadataDescription = description;
	}
	else
	{
		NSArray* modes = [NSArray arrayWithObject:NSRunLoopCommonModes];
		[inObject performSelectorOnMainThread:@selector(setMetadata:) withObject:metadata waitUntilDone:NO modes:modes];
		[inObject performSelectorOnMainThread:@selector(setMetadataDescription:) withObject:description waitUntilDone:NO modes:modes];
	}
}


- (NSString*) metadataDescriptionForMetadata:(NSDictionary*)inMetadata
{
	BOOL canDownload = [[inMetadata objectForKey:@"can_download"] boolValue];
	NSString* ownername = [inMetadata objectForKey:@"ownername"];
	NSString* tags = [inMetadata objectForKey:@"tags"];

	NSString* info = [NSImage imb_imageMetadataDescriptionForMetadata:inMetadata];
	
	NSMutableString* description = [NSMutableString string];
	
	if (!canDownload)
	{
		if (description.length > 0) [description imb_appendNewline];
		[description appendFormat:@"%@",
			NSLocalizedStringWithDefaultValue(
			@"IMBFlickrParser.menu.downloadingNotPermitted",
			nil,IMBBundle(),
			@"Downloading Not Permitted",
			@"Context menu item title to warn of not being downloadable")];
	}
	
	if (ownername && ![ownername isEqualToString:@""])
	{
		NSString* artist = NSLocalizedStringWithDefaultValue(
			@"Owner",
			nil,IMBBundle(),
			@"Owner",
			@"Owner (for flickr photographs) label in metadataDescription");

		if (description.length > 0) [description imb_appendNewline];
		[description appendFormat:@"%@: %@",artist,ownername];
	}
	
	if (info)
	{
		if (description.length > 0) [description imb_appendNewline];
		[description appendFormat:@"%@",info];
	}
		
	if (tags && ![tags isEqualToString:@""])
	{
		NSString* tagsLabel = NSLocalizedStringWithDefaultValue(
																	@"Tags",
																	nil,IMBBundle(),
																	@"Tags",
																	@"Tags (Flickr term for keywords) label in metadataDescription");
		
		if (description.length > 0) [description imb_appendNewline];
		[description appendFormat:@"%@: %@",tagsLabel,tags];
	}
	
	return description;
}


//----------------------------------------------------------------------------------------------------------------------


- (NSViewController*) customHeaderViewControllerForNode:(IMBNode*)inNode
{
	IMBFlickrHeaderViewController* controller = nil;
	
	// The root node has a custom view that we are loading from a nib file...

	if ([inNode.identifier isEqualToString:[self identifierForPath:@"/"]])
	{
		controller = [IMBFlickrHeaderViewController headerViewControllerWithParser:self forNode:(IMBFlickrNode*)inNode];
		controller.queryAction = @selector(addQuery:);
		controller.buttonAction = @selector(addQuery:);
		controller.buttonTitle = NSLocalizedStringWithDefaultValue(@"IMBFlickrParser.button.add",nil,IMBBundle(),@"Add",@"Button title in Flickr Options");
	}
	else
	{
		controller = [IMBFlickrHeaderViewController headerViewControllerWithParser:self forNode:(IMBFlickrNode*)inNode];
		controller.queryAction = @selector(editQuery:);
		controller.buttonAction = @selector(removeQuery:);
		controller.buttonTitle = NSLocalizedStringWithDefaultValue(@"IMBFlickrParser.button.remove",nil,IMBBundle(),@"Remove",@"Button title in Flickr Options");
	}

	return controller;
}


//----------------------------------------------------------------------------------------------------------------------


#pragma mark 
#pragma mark Properties

@synthesize customQueries = _customQueries;
@synthesize delegate = _delegate;
@synthesize flickrAPIKey = _flickrAPIKey;
@synthesize flickrSharedSecret = _flickrSharedSecret;
@synthesize desiredSize = _desiredSize;


- (IMBLoadMoreObject*) loadMoreButton {
	return _loadMoreButton;
}


- (IMBFlickrNode*) flickrRootNode {
	IMBLibraryController* libController = [IMBLibraryController sharedLibraryControllerWithMediaType:[self mediaType]];
	IMBFlickrNode* root = (IMBFlickrNode*) [libController nodeWithIdentifier:[self identifierForPath:@"/"]];
	return root;
}


#pragma mark 
#pragma mark Query Persistence

NSString* const IMBFlickrParserPrefKey_CustomQueries = @"customQueries";


- (NSArray*) instantiateCustomQueriesWithRoot: (IMBFlickrNode*) root {
	NSMutableArray* customNodes = [NSMutableArray array];
	
	//	create nodes from settings...
	for (NSDictionary* dict in self.customQueries) {
		//	try to copy all existing nodes...
		NSString* identifier = [IMBFlickrNode identifierWithQueryParams:dict];
		IMBFlickrNode* node = (IMBFlickrNode*)[root subnodeWithIdentifier:identifier];
		
		//	if node does not exists yet (add operation) create a new one...
		if (!node) {
			node = [IMBFlickrNode flickrNodeFromDictionary:dict rootNode:root parser:self];
		} 
		
		if (node) {
			[customNodes addObject:node];
		}
	}
	
	return customNodes;	
}


- (void) addCustomQuery: (NSDictionary*) inQueryParams {
	if (!inQueryParams) return;
	[self.customQueries addObject:inQueryParams];
}


- (void) removeCustomQuery: (NSDictionary*) inQueryParams {
	if (!inQueryParams) return;

	//	1) Remove the custom query from our preferences.
	NSString* queryIdentifier = [inQueryParams objectForKey:IMBFlickrNodeProperty_UUID];
	
	NSDictionary* dictToBeRemoved = nil;
	for (NSDictionary* dict in _customQueries) {
		NSString* dictIdentifier = [IMBFlickrNode identifierWithQueryParams:dict];
		if (dictIdentifier && [queryIdentifier hasSuffix:dictIdentifier]) {
			dictToBeRemoved = dict;
		}
	}
	
	if (dictToBeRemoved) {
		[_customQueries removeObject:dictToBeRemoved];			
	}
	
	
	//	2) Reload root node to show changes.
	IMBLibraryController* libController = [IMBLibraryController sharedLibraryControllerWithMediaType:[self mediaType]];
	[libController reloadNode:self.flickrRootNode];	
}


- (void) loadCustomQueries {
	NSMutableDictionary* prefs = [IMBConfig prefsForClass:[self class]];
	
	//	try to read user defaults...
	NSArray* nodes = [prefs objectForKey:IMBFlickrParserPrefKey_CustomQueries];
	
	//	setup default user nodes...
	if (!nodes && _delegate && [_delegate respondsToSelector:@selector(flickrParserSetupDefaultQueries:)])
	{
		nodes = [_delegate flickrParserSetupDefaultQueries:self];
	}
	if (nodes == nil) nodes = [NSArray array];
	
	self.customQueries = [[nodes mutableCopy] autorelease];
}


- (void) reloadCustomQueries {
	IMBLibraryController* libController = [IMBLibraryController sharedLibraryControllerWithMediaType:[self mediaType]];
	[libController reloadNode:self.flickrRootNode];
}
	
	
- (void) reloadCustomQuery: (NSDictionary*) inQueryParams {
	if (!inQueryParams) return;
	NSString* nodeIdentifier = [inQueryParams objectForKey:IMBFlickrNodeProperty_UUID];
	if (!nodeIdentifier) return;

	IMBLibraryController* libController = [IMBLibraryController sharedLibraryControllerWithMediaType:[self mediaType]];
	
	//	if the node does not exist any more, there is not much to do...
	IMBFlickrNode* node = (IMBFlickrNode*) [libController nodeWithIdentifier:nodeIdentifier];
	if (!node) return;
	
	//	update node with new query data...
	[node readPropertiesFromDictionary:inQueryParams];
	
	//	clean existing results...
<<<<<<< HEAD
	
	[node clearSubnodes];
//	node.subnodes = nil;
=======
	node.subnodes = nil;
>>>>>>> dc210a6d
	node.objects = nil;
	
	//	force reloading of the node holding the Flickr images...
	[libController reloadNode:node];	
}



- (void) saveCustomQueries {
	NSMutableDictionary* prefs = [IMBConfig prefsForClass:[self class]];
	[prefs setObject:self.customQueries forKey:IMBFlickrParserPrefKey_CustomQueries];
	[IMBConfig setPrefs:prefs forClass:[self class]];
}


- (void) updateCustomQuery: (NSDictionary*) inQueryParams {
	if (!inQueryParams) return;

	NSString* queryIdentifier = [inQueryParams objectForKey:IMBFlickrNodeProperty_UUID];
	NSUInteger count = _customQueries.count;
	for (NSUInteger index = 0; index < count; index++) {
		NSDictionary* dict = [_customQueries objectAtIndex:index];
		NSString* dictIdentifier = [IMBFlickrNode identifierWithQueryParams:dict];
		if (dictIdentifier && [queryIdentifier hasSuffix:dictIdentifier]) {
			[_customQueries replaceObjectAtIndex:index withObject:inQueryParams];
			break;
		}
	}
}

@end<|MERGE_RESOLUTION|>--- conflicted
+++ resolved
@@ -344,10 +344,6 @@
 		}
 		
 		if (node.objects == nil) {
-<<<<<<< HEAD
-=======
-			node.subnodes = [NSArray array];
->>>>>>> dc210a6d
 			node.objects = [NSArray array];
 		}
 		
@@ -386,11 +382,7 @@
 	
 	//	Leaving subnodes and objects nil, will trigger a populateNode:options:error: 
 	//	as soon as the root node is opened.
-<<<<<<< HEAD
 //	rootNode.subnodes = nil;
-=======
-	rootNode.subnodes = nil;
->>>>>>> dc210a6d
 	rootNode.objects = nil;
 
 	rootNode.watcherType = kIMBWatcherTypeFirstCustom;
@@ -441,17 +433,10 @@
 	
 	if (inFlickrNode.isTopLevelNode) {
 		//	populate root node...
-<<<<<<< HEAD
 		NSMutableArray* subnodes = [inFlickrNode mutableSubnodes];
 		[subnodes addObject:[IMBFlickrNode flickrNodeForRecentPhotosForRoot:inFlickrNode parser:self]];
 		[subnodes addObject:[IMBFlickrNode flickrNodeForInterestingPhotosForRoot:inFlickrNode parser:self]];
 		[subnodes addObjectsFromArray:[self instantiateCustomQueriesWithRoot:inFlickrNode]];
-=======
-		NSArray* standardNodes = [NSArray arrayWithObjects:
-								  [IMBFlickrNode flickrNodeForRecentPhotosForRoot:inFlickrNode parser:self],
-								  [IMBFlickrNode flickrNodeForInterestingPhotosForRoot:inFlickrNode parser:self], nil];
-		inFlickrNode.subnodes = [standardNodes arrayByAddingObjectsFromArray:[self instantiateCustomQueriesWithRoot:inFlickrNode]];
->>>>>>> dc210a6d
 		
 		// Put the queries into the objects, so that selecting top-level node will show queries as smart folders
 		NSUInteger index = 0;
@@ -843,13 +828,9 @@
 	[node readPropertiesFromDictionary:inQueryParams];
 	
 	//	clean existing results...
-<<<<<<< HEAD
 	
 	[node clearSubnodes];
 //	node.subnodes = nil;
-=======
-	node.subnodes = nil;
->>>>>>> dc210a6d
 	node.objects = nil;
 	
 	//	force reloading of the node holding the Flickr images...
