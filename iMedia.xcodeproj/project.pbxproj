--- conflicted
+++ resolved
@@ -37,6 +37,7 @@
 		30E4D4FE130BCEAF00FDFBF2 /* IMBiPhotoEventNodeObject.h in Headers */ = {isa = PBXBuildFile; fileRef = 30E4D4FC130BCEAF00FDFBF2 /* IMBiPhotoEventNodeObject.h */; settings = {ATTRIBUTES = (Public, ); }; };
 		30E7771E1511055900413AEF /* SBUtilities.h in Headers */ = {isa = PBXBuildFile; fileRef = 30E7771C1511055800413AEF /* SBUtilities.h */; };
 		30E7771F1511055900413AEF /* SBUtilities.m in Sources */ = {isa = PBXBuildFile; fileRef = 30E7771D1511055800413AEF /* SBUtilities.m */; };
+		30E777201511055900413AEF /* SBUtilities.m in Sources */ = {isa = PBXBuildFile; fileRef = 30E7771D1511055800413AEF /* SBUtilities.m */; };
 		30E7772315110D1600413AEF /* Security.framework in Frameworks */ = {isa = PBXBuildFile; fileRef = 30E7772215110D1600413AEF /* Security.framework */; };
 		30E777241511E83800413AEF /* Security.framework in Frameworks */ = {isa = PBXBuildFile; fileRef = 30E7772215110D1600413AEF /* Security.framework */; };
 		30F90B2F13584FE700D13233 /* IMBAppleMediaParserOld.h in Headers */ = {isa = PBXBuildFile; fileRef = 30F90B2D13584FE700D13233 /* IMBAppleMediaParserOld.h */; settings = {ATTRIBUTES = (Public, ); }; };
@@ -126,6 +127,7 @@
 		D052B0951053B0F700988F53 /* IMBProgressWindowController.h in Headers */ = {isa = PBXBuildFile; fileRef = D052B0931053B0F700988F53 /* IMBProgressWindowController.h */; settings = {ATTRIBUTES = (Public, ); }; };
 		D052B0C11053B4AB00988F53 /* IMBProgress.xib in Resources */ = {isa = PBXBuildFile; fileRef = D052B0C01053B4AB00988F53 /* IMBProgress.xib */; };
 		D05A9493102EB022005DF9CE /* IMBImageCaptureParser.h in Headers */ = {isa = PBXBuildFile; fileRef = D05A9491102EB022005DF9CE /* IMBImageCaptureParser.h */; settings = {ATTRIBUTES = (Public, ); }; };
+		D0680C391518CBFE00CED506 /* IMBImageFolderParser.m in Sources */ = {isa = PBXBuildFile; fileRef = D09932901011227100C527B7 /* IMBImageFolderParser.m */; };
 		D0680C3C1518CCCE00CED506 /* com.karelia.imedia.folder.xpc in Copy XPCServices */ = {isa = PBXBuildFile; fileRef = D0E96D021518C9BF004F3EE7 /* com.karelia.imedia.folder.xpc */; };
 		D08070BF10442CD700891137 /* IMBMovieViewController.h in Headers */ = {isa = PBXBuildFile; fileRef = D08070BD10442CD700891137 /* IMBMovieViewController.h */; settings = {ATTRIBUTES = (Public, ); }; };
 		D08070C310442CE100891137 /* IMBAudioViewController.h in Headers */ = {isa = PBXBuildFile; fileRef = D08070C110442CE100891137 /* IMBAudioViewController.h */; settings = {ATTRIBUTES = (Public, ); }; };
@@ -250,14 +252,6 @@
 		D0993931101236AB00C527B7 /* IMBOutlineView.h in Headers */ = {isa = PBXBuildFile; fileRef = D099392F101236AB00C527B7 /* IMBOutlineView.h */; settings = {ATTRIBUTES = (Public, ); }; };
 		D09FD77F105586BC00E328C7 /* IMBImageBrowserView.h in Headers */ = {isa = PBXBuildFile; fileRef = D09FD77D105586BC00E328C7 /* IMBImageBrowserView.h */; settings = {ATTRIBUTES = (Public, ); }; };
 		D0AD4C9F10CCF36F00204318 /* IMBButtonObject.h in Headers */ = {isa = PBXBuildFile; fileRef = D0AD4C9D10CCF36F00204318 /* IMBButtonObject.h */; };
-		D0B3135F151CA30E003CB231 /* IMBFolderParser.m in Sources */ = {isa = PBXBuildFile; fileRef = D099320D1011158400C527B7 /* IMBFolderParser.m */; };
-		D0B31360151CA30E003CB231 /* IMBImageFolderParser.m in Sources */ = {isa = PBXBuildFile; fileRef = D09932901011227100C527B7 /* IMBImageFolderParser.m */; };
-		D0B31361151CA30E003CB231 /* IMBAudioFolderParser.m in Sources */ = {isa = PBXBuildFile; fileRef = D0B6FABA1043243800280DDC /* IMBAudioFolderParser.m */; };
-		D0B31362151CA30E003CB231 /* IMBMovieFolderParser.m in Sources */ = {isa = PBXBuildFile; fileRef = D0B6FABE1043246800280DDC /* IMBMovieFolderParser.m */; };
-		D0B31363151CA31A003CB231 /* IMBiPhotoParser.m in Sources */ = {isa = PBXBuildFile; fileRef = D0CB9175150F7753007716FA /* IMBiPhotoParser.m */; };
-		D0B31364151CA31A003CB231 /* IMBiPhotoImageParser.m in Sources */ = {isa = PBXBuildFile; fileRef = D0CB916C150F75AE007716FA /* IMBiPhotoImageParser.m */; };
-		D0B31365151CA31A003CB231 /* IMBiPhotoMovieParser.m in Sources */ = {isa = PBXBuildFile; fileRef = D0CB916E150F75AE007716FA /* IMBiPhotoMovieParser.m */; };
-		D0B31366151CA31A003CB231 /* IMBAppleMediaParser.m in Sources */ = {isa = PBXBuildFile; fileRef = D0E96C2A15122F86004F3EE7 /* IMBAppleMediaParser.m */; };
 		D0B779651047B65D00D12548 /* IMBFlickrParser.h in Headers */ = {isa = PBXBuildFile; fileRef = D0B779631047B65D00D12548 /* IMBFlickrParser.h */; settings = {ATTRIBUTES = (Public, ); }; };
 		D0B87F22103D998D00C48C6F /* iMedia.h in Headers */ = {isa = PBXBuildFile; fileRef = D0B87F21103D998D00C48C6F /* iMedia.h */; settings = {ATTRIBUTES = (Public, ); }; };
 		D0BE0A8C104802A7009AE844 /* IMBTableView.h in Headers */ = {isa = PBXBuildFile; fileRef = D0BE0A8A104802A7009AE844 /* IMBTableView.h */; settings = {ATTRIBUTES = (Public, ); }; };
@@ -302,14 +296,10 @@
 		D0E69CD2151C5581002FE181 /* Quartz.framework in Frameworks */ = {isa = PBXBuildFile; fileRef = D09930FC1010FF9700C527B7 /* Quartz.framework */; };
 		D0E69CD5151C5989002FE181 /* NSKeyedArchiver+iMedia.h in Headers */ = {isa = PBXBuildFile; fileRef = D0E69CD3151C5989002FE181 /* NSKeyedArchiver+iMedia.h */; settings = {ATTRIBUTES = (Public, ); }; };
 		D0E69CD6151C5989002FE181 /* NSKeyedArchiver+iMedia.m in Sources */ = {isa = PBXBuildFile; fileRef = D0E69CD4151C5989002FE181 /* NSKeyedArchiver+iMedia.m */; };
-<<<<<<< HEAD
-		D0E96BCA151104B8004F3EE7 /* XPCKit.framework in Copy Frameworks */ = {isa = PBXBuildFile; fileRef = D0F207C5150A23AA007E6FA2 /* XPCKit.framework */; };
-=======
 		D0E96C2B15122F86004F3EE7 /* IMBAppleMediaParser.m in Sources */ = {isa = PBXBuildFile; fileRef = D0E96C2A15122F86004F3EE7 /* IMBAppleMediaParser.m */; };
 		D0E96C2C151243D2004F3EE7 /* IMBiPhotoParser.m in Sources */ = {isa = PBXBuildFile; fileRef = D0CB9175150F7753007716FA /* IMBiPhotoParser.m */; };
 		D0E96C2D151243D9004F3EE7 /* IMBiPhotoImageParser.m in Sources */ = {isa = PBXBuildFile; fileRef = D0CB916C150F75AE007716FA /* IMBiPhotoImageParser.m */; };
 		D0E96C2E151243DF004F3EE7 /* IMBiPhotoMovieParser.m in Sources */ = {isa = PBXBuildFile; fileRef = D0CB916E150F75AE007716FA /* IMBiPhotoMovieParser.m */; };
->>>>>>> e2a85ddf
 		D0E96C3215124CE4004F3EE7 /* AppKit.framework in Frameworks */ = {isa = PBXBuildFile; fileRef = D0E96C3115124CE4004F3EE7 /* AppKit.framework */; };
 		D0E96C35151324F6004F3EE7 /* IMBObject.h in Headers */ = {isa = PBXBuildFile; fileRef = D0E96C33151324F6004F3EE7 /* IMBObject.h */; settings = {ATTRIBUTES = (Public, ); }; };
 		D0E96C36151324F6004F3EE7 /* IMBObject.m in Sources */ = {isa = PBXBuildFile; fileRef = D0E96C34151324F6004F3EE7 /* IMBObject.m */; };
@@ -326,11 +316,13 @@
 		D0E96CE215189FAC004F3EE7 /* IMBFolderParserMessenger.m in Sources */ = {isa = PBXBuildFile; fileRef = D0E96CE015189FAC004F3EE7 /* IMBFolderParserMessenger.m */; };
 		D0E96CE61518A297004F3EE7 /* IMBImageFolderParserMessenger.h in Headers */ = {isa = PBXBuildFile; fileRef = D0E96CE41518A296004F3EE7 /* IMBImageFolderParserMessenger.h */; settings = {ATTRIBUTES = (Public, ); }; };
 		D0E96CE71518A297004F3EE7 /* IMBImageFolderParserMessenger.m in Sources */ = {isa = PBXBuildFile; fileRef = D0E96CE51518A297004F3EE7 /* IMBImageFolderParserMessenger.m */; };
+		D0E96CF11518C9BF004F3EE7 /* SBUtilities.m in Sources */ = {isa = PBXBuildFile; fileRef = 30E7771D1511055800413AEF /* SBUtilities.m */; };
 		D0E96CF71518C9BF004F3EE7 /* Foundation.framework in Frameworks */ = {isa = PBXBuildFile; fileRef = 30FFEBEE150A08DB0009C1D0 /* Foundation.framework */; };
 		D0E96CF81518C9BF004F3EE7 /* AppKit.framework in Frameworks */ = {isa = PBXBuildFile; fileRef = D0E96C3115124CE4004F3EE7 /* AppKit.framework */; };
 		D0E96CF91518C9BF004F3EE7 /* Security.framework in Frameworks */ = {isa = PBXBuildFile; fileRef = 30E7772215110D1600413AEF /* Security.framework */; };
 		D0E96CFA1518C9BF004F3EE7 /* iMedia.framework in Frameworks */ = {isa = PBXBuildFile; fileRef = 8DC2EF5B0486A6940098B216 /* iMedia.framework */; };
 		D0E96D031518CA4E004F3EE7 /* com.karelia.imedia.folder.entitlements in Resources */ = {isa = PBXBuildFile; fileRef = D0E96CEA1518C97B004F3EE7 /* com.karelia.imedia.folder.entitlements */; };
+		D0E96D041518CA58004F3EE7 /* IMBFolderParser.m in Sources */ = {isa = PBXBuildFile; fileRef = D099320D1011158400C527B7 /* IMBFolderParser.m */; };
 		D0E96D1C104410BD0015979F /* IMBPanelController.h in Headers */ = {isa = PBXBuildFile; fileRef = D0E96D1A104410BD0015979F /* IMBPanelController.h */; settings = {ATTRIBUTES = (Public, ); }; };
 		D0F207C7150A23BA007E6FA2 /* iMedia.framework in Frameworks */ = {isa = PBXBuildFile; fileRef = 8DC2EF5B0486A6940098B216 /* iMedia.framework */; };
 		D0F2DB9B1098262D004280C1 /* FMDatabase.h in Headers */ = {isa = PBXBuildFile; fileRef = D0F2DB941098262D004280C1 /* FMDatabase.h */; settings = {ATTRIBUTES = (Public, ); }; };
@@ -1945,6 +1937,11 @@
 			buildActionMask = 2147483647;
 			files = (
 				D08109A9151A055800201850 /* SBServiceMain.m in Sources */,
+				30E777201511055900413AEF /* SBUtilities.m in Sources */,
+				D0E96C2B15122F86004F3EE7 /* IMBAppleMediaParser.m in Sources */,
+				D0E96C2C151243D2004F3EE7 /* IMBiPhotoParser.m in Sources */,
+				D0E96C2D151243D9004F3EE7 /* IMBiPhotoImageParser.m in Sources */,
+				D0E96C2E151243DF004F3EE7 /* IMBiPhotoMovieParser.m in Sources */,
 			);
 			runOnlyForDeploymentPostprocessing = 0;
 		};
@@ -1991,14 +1988,6 @@
 				D081099E1519AF3B00201850 /* IMBAudioFolderParserMessenger.m in Sources */,
 				D08109A4151A03E300201850 /* IMBMovieFolderParserMessenger.m in Sources */,
 				D0E69CD6151C5989002FE181 /* NSKeyedArchiver+iMedia.m in Sources */,
-				D0B3135F151CA30E003CB231 /* IMBFolderParser.m in Sources */,
-				D0B31360151CA30E003CB231 /* IMBImageFolderParser.m in Sources */,
-				D0B31361151CA30E003CB231 /* IMBAudioFolderParser.m in Sources */,
-				D0B31362151CA30E003CB231 /* IMBMovieFolderParser.m in Sources */,
-				D0B31363151CA31A003CB231 /* IMBiPhotoParser.m in Sources */,
-				D0B31364151CA31A003CB231 /* IMBiPhotoImageParser.m in Sources */,
-				D0B31365151CA31A003CB231 /* IMBiPhotoMovieParser.m in Sources */,
-				D0B31366151CA31A003CB231 /* IMBAppleMediaParser.m in Sources */,
 			);
 			runOnlyForDeploymentPostprocessing = 0;
 		};
@@ -2016,6 +2005,9 @@
 			buildActionMask = 2147483647;
 			files = (
 				D08109A8151A054E00201850 /* SBServiceMain.m in Sources */,
+				D0E96CF11518C9BF004F3EE7 /* SBUtilities.m in Sources */,
+				D0E96D041518CA58004F3EE7 /* IMBFolderParser.m in Sources */,
+				D0680C391518CBFE00CED506 /* IMBImageFolderParser.m in Sources */,
 			);
 			runOnlyForDeploymentPostprocessing = 0;
 		};
