// !$*UTF8*$!
{
	archiveVersion = 1;
	classes = {
	};
	objectVersion = 46;
	objects = {

/* Begin PBXAggregateTarget section */
		D02CD49E1224F22400C773A2 /* genstrings */ = {
			isa = PBXAggregateTarget;
			buildConfigurationList = D02CD4A91224F24200C773A2 /* Build configuration list for PBXAggregateTarget "genstrings" */;
			buildPhases = (
				D02CD49D1224F22400C773A2 /* ShellScript */,
			);
			dependencies = (
			);
			name = genstrings;
			productName = genstrings;
		};
/* End PBXAggregateTarget section */

/* Begin PBXBuildFile section */
		274DF618114EF0B200AC8C03 /* IMBImageItem.h in Headers */ = {isa = PBXBuildFile; fileRef = 274DF616114EF0B200AC8C03 /* IMBImageItem.h */; settings = {ATTRIBUTES = (Public, ); }; };
		274DF619114EF0B200AC8C03 /* IMBImageItem.m in Sources */ = {isa = PBXBuildFile; fileRef = 274DF617114EF0B200AC8C03 /* IMBImageItem.m */; };
		3016783613B1F435000E57D2 /* IMBTestTextView.m in Sources */ = {isa = PBXBuildFile; fileRef = 3016783513B1F435000E57D2 /* IMBTestTextView.m */; };
		3016792913B225B9000E57D2 /* badge_checkbox.png in Resources */ = {isa = PBXBuildFile; fileRef = 3016792813B225B9000E57D2 /* badge_checkbox.png */; };
		3016792A13B225B9000E57D2 /* badge_checkbox.png in Resources */ = {isa = PBXBuildFile; fileRef = 3016792813B225B9000E57D2 /* badge_checkbox.png */; };
		3025E5631306877700706DB2 /* IMBiPhotoEventObjectViewController.h in Headers */ = {isa = PBXBuildFile; fileRef = 3025E5611306877700706DB2 /* IMBiPhotoEventObjectViewController.h */; settings = {ATTRIBUTES = (Public, ); }; };
		3025E5641306877700706DB2 /* IMBiPhotoEventObjectViewController.m in Sources */ = {isa = PBXBuildFile; fileRef = 3025E5621306877700706DB2 /* IMBiPhotoEventObjectViewController.m */; };
		30394AB612DC64B400ACA531 /* ObjectiveFlickr.framework in Frameworks */ = {isa = PBXBuildFile; fileRef = 30394AB512DC64B400ACA531 /* ObjectiveFlickr.framework */; };
		30394ABC12DC64D700ACA531 /* ObjectiveFlickr.framework in Frameworks */ = {isa = PBXBuildFile; fileRef = 30394AB512DC64B400ACA531 /* ObjectiveFlickr.framework */; };
		30394AC812DC665000ACA531 /* IMBSkimmableObjectViewController.h in Headers */ = {isa = PBXBuildFile; fileRef = 30394AC612DC665000ACA531 /* IMBSkimmableObjectViewController.h */; settings = {ATTRIBUTES = (Public, ); }; };
		30394AC912DC665000ACA531 /* IMBSkimmableObjectViewController.m in Sources */ = {isa = PBXBuildFile; fileRef = 30394AC712DC665000ACA531 /* IMBSkimmableObjectViewController.m */; };
		30439224130D173C00DD1D34 /* IMBTestiPhotoEventBrowserCell.m in Sources */ = {isa = PBXBuildFile; fileRef = 30439223130D173C00DD1D34 /* IMBTestiPhotoEventBrowserCell.m */; };
		3043924B130D1DDC00DD1D34 /* Quartz.framework in Frameworks */ = {isa = PBXBuildFile; fileRef = D09930FC1010FF9700C527B7 /* Quartz.framework */; };
		305B64C71372EF6C009B53BD /* cork-background.jpg in Resources */ = {isa = PBXBuildFile; fileRef = CE394AC11371A1F700EF0D1E /* cork-background.jpg */; };
		30E4D4FE130BCEAF00FDFBF2 /* IMBiPhotoEventNodeObject.h in Headers */ = {isa = PBXBuildFile; fileRef = 30E4D4FC130BCEAF00FDFBF2 /* IMBiPhotoEventNodeObject.h */; settings = {ATTRIBUTES = (Public, ); }; };
		30E4D4FF130BCEAF00FDFBF2 /* IMBiPhotoEventNodeObject.m in Sources */ = {isa = PBXBuildFile; fileRef = 30E4D4FD130BCEAF00FDFBF2 /* IMBiPhotoEventNodeObject.m */; };
		30F90B2F13584FE700D13233 /* IMBAppleMediaParser.h in Headers */ = {isa = PBXBuildFile; fileRef = 30F90B2D13584FE700D13233 /* IMBAppleMediaParser.h */; settings = {ATTRIBUTES = (Public, ); }; };
		30F90B3013584FE700D13233 /* IMBAppleMediaParser.m in Sources */ = {isa = PBXBuildFile; fileRef = 30F90B2E13584FE700D13233 /* IMBAppleMediaParser.m */; };
		30F90B331358501A00D13233 /* IMBFaceObjectViewController.h in Headers */ = {isa = PBXBuildFile; fileRef = 30F90B311358501A00D13233 /* IMBFaceObjectViewController.h */; settings = {ATTRIBUTES = (Public, ); }; };
		30F90B341358501A00D13233 /* IMBFaceObjectViewController.m in Sources */ = {isa = PBXBuildFile; fileRef = 30F90B321358501A00D13233 /* IMBFaceObjectViewController.m */; };
		30F90B391358521300D13233 /* IMBTestFaceBrowserCell.m in Sources */ = {isa = PBXBuildFile; fileRef = 30F90B361358521300D13233 /* IMBTestFaceBrowserCell.m */; };
		30F90B3A1358521300D13233 /* IMBTestFacesBackgroundLayer.m in Sources */ = {isa = PBXBuildFile; fileRef = 30F90B381358521300D13233 /* IMBTestFacesBackgroundLayer.m */; };
		8DC2EF570486A6940098B216 /* Cocoa.framework in Frameworks */ = {isa = PBXBuildFile; fileRef = 1058C7B1FEA5585E11CA2CBB /* Cocoa.framework */; };
		8F47B39110C416050013ED25 /* IMBOrderedDictionary.h in Headers */ = {isa = PBXBuildFile; fileRef = 8F47B38F10C416050013ED25 /* IMBOrderedDictionary.h */; };
		8F47B39210C416050013ED25 /* IMBOrderedDictionary.m in Sources */ = {isa = PBXBuildFile; fileRef = 8F47B39010C416050013ED25 /* IMBOrderedDictionary.m */; };
		8F7945CE139518CD0066E133 /* IMBiPhotoObjectPromise.h in Headers */ = {isa = PBXBuildFile; fileRef = 8F7945CC139518CD0066E133 /* IMBiPhotoObjectPromise.h */; };
		8F7945CF139518CD0066E133 /* IMBiPhotoObjectPromise.m in Sources */ = {isa = PBXBuildFile; fileRef = 8F7945CD139518CD0066E133 /* IMBiPhotoObjectPromise.m */; };
		8F93177E10A9FC53002CDB19 /* IMBPyramidObjectPromise.h in Headers */ = {isa = PBXBuildFile; fileRef = 8F93177C10A9FC53002CDB19 /* IMBPyramidObjectPromise.h */; };
		8F93177F10A9FC53002CDB19 /* IMBPyramidObjectPromise.m in Sources */ = {isa = PBXBuildFile; fileRef = 8F93177D10A9FC53002CDB19 /* IMBPyramidObjectPromise.m */; };
		8FC2089D11C29E1C0083EAB3 /* IMBLightroom3VideoParser.h in Headers */ = {isa = PBXBuildFile; fileRef = 8FC2089B11C29E1C0083EAB3 /* IMBLightroom3VideoParser.h */; };
		8FC2089E11C29E1C0083EAB3 /* IMBLightroom3VideoParser.m in Sources */ = {isa = PBXBuildFile; fileRef = 8FC2089C11C29E1C0083EAB3 /* IMBLightroom3VideoParser.m */; };
		8FC2559910A851C500F19642 /* IMBLightroom2Parser.h in Headers */ = {isa = PBXBuildFile; fileRef = 8FC2559610A851C500F19642 /* IMBLightroom2Parser.h */; settings = {ATTRIBUTES = (Public, ); }; };
		8FC2559A10A851C500F19642 /* IMBLightroom2Parser.m in Sources */ = {isa = PBXBuildFile; fileRef = 8FC2559710A851C500F19642 /* IMBLightroom2Parser.m */; };
		8FC2561010A8706000F19642 /* IMBLightroom1Parser.h in Headers */ = {isa = PBXBuildFile; fileRef = 8FC2560E10A8706000F19642 /* IMBLightroom1Parser.h */; settings = {ATTRIBUTES = (Public, ); }; };
		8FC2561110A8706000F19642 /* IMBLightroom1Parser.m in Sources */ = {isa = PBXBuildFile; fileRef = 8FC2560F10A8706000F19642 /* IMBLightroom1Parser.m */; };
		8FCA063E12368342009072AE /* IMBApertureHeaderView.xib in Resources */ = {isa = PBXBuildFile; fileRef = 8FCA063D12368342009072AE /* IMBApertureHeaderView.xib */; };
		8FCA064212368388009072AE /* IMBApertureHeaderViewController.h in Headers */ = {isa = PBXBuildFile; fileRef = 8FCA064012368388009072AE /* IMBApertureHeaderViewController.h */; };
		8FCA064312368388009072AE /* IMBApertureHeaderViewController.m in Sources */ = {isa = PBXBuildFile; fileRef = 8FCA064112368388009072AE /* IMBApertureHeaderViewController.m */; };
		8FFCBFD010A8CD9C00377C33 /* IMBLightroom3Parser.h in Headers */ = {isa = PBXBuildFile; fileRef = 8FFCBFCE10A8CD9C00377C33 /* IMBLightroom3Parser.h */; settings = {ATTRIBUTES = (Public, ); }; };
		8FFCBFD110A8CD9C00377C33 /* IMBLightroom3Parser.m in Sources */ = {isa = PBXBuildFile; fileRef = 8FFCBFCF10A8CD9C00377C33 /* IMBLightroom3Parser.m */; };
		CE09F303124823020094EC48 /* IMBURLGetSizeOperation.h in Headers */ = {isa = PBXBuildFile; fileRef = CE09F301124823020094EC48 /* IMBURLGetSizeOperation.h */; settings = {ATTRIBUTES = (Public, ); }; };
		CE09F304124823020094EC48 /* IMBURLGetSizeOperation.m in Sources */ = {isa = PBXBuildFile; fileRef = CE09F302124823020094EC48 /* IMBURLGetSizeOperation.m */; };
		CE1AED33129C475200694472 /* js.tiff in Resources */ = {isa = PBXBuildFile; fileRef = CE1AED32129C475200694472 /* js.tiff */; };
		CE394AC21371A1F700EF0D1E /* cork-background.jpg in Resources */ = {isa = PBXBuildFile; fileRef = CE394AC11371A1F700EF0D1E /* cork-background.jpg */; };
		CE3EC9A2124AAC0700D8435B /* NSURL+iMedia.h in Headers */ = {isa = PBXBuildFile; fileRef = CE3EC9A0124AAC0700D8435B /* NSURL+iMedia.h */; settings = {ATTRIBUTES = (Public, ); }; };
		CE3EC9A3124AAC0700D8435B /* NSURL+iMedia.m in Sources */ = {isa = PBXBuildFile; fileRef = CE3EC9A1124AAC0700D8435B /* NSURL+iMedia.m */; };
		CE6524C21253AF47003A9AA0 /* warning.tiff in Resources */ = {isa = PBXBuildFile; fileRef = CE6524C11253AF47003A9AA0 /* warning.tiff */; };
		CE69CDC41149D0B50016E5E0 /* IMBFireFoxParser.m in Sources */ = {isa = PBXBuildFile; fileRef = CEF695DF106434FE005D7E72 /* IMBFireFoxParser.m */; };
		CE69E9DD114B05EA0016E5E0 /* firefox_allBookmarks.png in Resources */ = {isa = PBXBuildFile; fileRef = CE69E9D8114B05EA0016E5E0 /* firefox_allBookmarks.png */; };
		CE69E9DE114B05EA0016E5E0 /* firefox_bookmarksMenu.png in Resources */ = {isa = PBXBuildFile; fileRef = CE69E9D9114B05EA0016E5E0 /* firefox_bookmarksMenu.png */; };
		CE69E9DF114B05EA0016E5E0 /* firefox_bookmarksToolbar.png in Resources */ = {isa = PBXBuildFile; fileRef = CE69E9DA114B05EA0016E5E0 /* firefox_bookmarksToolbar.png */; };
		CE69E9E0114B05EA0016E5E0 /* firefox_unfiledBookmarks.png in Resources */ = {isa = PBXBuildFile; fileRef = CE69E9DB114B05EA0016E5E0 /* firefox_unfiledBookmarks.png */; };
		CE69E9E1114B05EA0016E5E0 /* firefox_tag.png in Resources */ = {isa = PBXBuildFile; fileRef = CE69E9DC114B05EA0016E5E0 /* firefox_tag.png */; };
		CE6B664C124D440A00E44811 /* IMBDisableTitleToColorTransformer.m in Sources */ = {isa = PBXBuildFile; fileRef = CE28E51B124192A800B00F3D /* IMBDisableTitleToColorTransformer.m */; };
		CE6B664D124D440C00E44811 /* IMBDisableTitleToColorTransformer.h in Headers */ = {isa = PBXBuildFile; fileRef = CE28E51A124192A800B00F3D /* IMBDisableTitleToColorTransformer.h */; };
		CEA8A04B12D3EC70008CD7CB /* IMBSmartFolderNodeObject.h in Headers */ = {isa = PBXBuildFile; fileRef = CEA8A04912D3EC70008CD7CB /* IMBSmartFolderNodeObject.h */; };
		CEA8A04C12D3EC70008CD7CB /* IMBSmartFolderNodeObject.m in Sources */ = {isa = PBXBuildFile; fileRef = CEA8A04A12D3EC70008CD7CB /* IMBSmartFolderNodeObject.m */; };
		CEAF1F25125A7DBF001C3EBB /* iMedia.tiff in Resources */ = {isa = PBXBuildFile; fileRef = CEAF1F22125A7DBF001C3EBB /* iMedia.tiff */; };
		CEAF1F26125A7DBF001C3EBB /* i.tiff in Resources */ = {isa = PBXBuildFile; fileRef = CEAF1F23125A7DBF001C3EBB /* i.tiff */; };
		CEAF1F27125A7DBF001C3EBB /* i2.tiff in Resources */ = {isa = PBXBuildFile; fileRef = CEAF1F24125A7DBF001C3EBB /* i2.tiff */; };
		CEAF1F2E125A7DE4001C3EBB /* NSWindow_Flipr.m in Sources */ = {isa = PBXBuildFile; fileRef = CEAF1F2C125A7DE4001C3EBB /* NSWindow_Flipr.m */; };
		CEAF1F2F125A7DE4001C3EBB /* NSWindow_Flipr.h in Headers */ = {isa = PBXBuildFile; fileRef = CEAF1F2D125A7DE4001C3EBB /* NSWindow_Flipr.h */; };
		CEAF1F3B125A80D4001C3EBB /* IMBHoverButton.h in Headers */ = {isa = PBXBuildFile; fileRef = CEAF1F39125A80D4001C3EBB /* IMBHoverButton.h */; };
		CEAF1F3C125A80D4001C3EBB /* IMBHoverButton.m in Sources */ = {isa = PBXBuildFile; fileRef = CEAF1F3A125A80D4001C3EBB /* IMBHoverButton.m */; };
		CEAF1FE5125A8B6A001C3EBB /* Credits.html in Resources */ = {isa = PBXBuildFile; fileRef = CEAF1FE4125A8B6A001C3EBB /* Credits.html */; };
		CEF6539C117E5C29003FF1A5 /* Attribute.pdf in Resources */ = {isa = PBXBuildFile; fileRef = CEF65395117E5C28003FF1A5 /* Attribute.pdf */; };
		CEF6539D117E5C29003FF1A5 /* CC.pdf in Resources */ = {isa = PBXBuildFile; fileRef = CEF65396117E5C28003FF1A5 /* CC.pdf */; };
		CEF6539E117E5C29003FF1A5 /* commercial.pdf in Resources */ = {isa = PBXBuildFile; fileRef = CEF65397117E5C28003FF1A5 /* commercial.pdf */; };
		CEF6539F117E5C29003FF1A5 /* noderivatives.pdf in Resources */ = {isa = PBXBuildFile; fileRef = CEF65398117E5C28003FF1A5 /* noderivatives.pdf */; };
		CEF653A0117E5C29003FF1A5 /* noncommercial.pdf in Resources */ = {isa = PBXBuildFile; fileRef = CEF65399117E5C28003FF1A5 /* noncommercial.pdf */; };
		CEF653A1117E5C29003FF1A5 /* remix.pdf in Resources */ = {isa = PBXBuildFile; fileRef = CEF6539A117E5C28003FF1A5 /* remix.pdf */; };
		CEF653A2117E5C29003FF1A5 /* sharealike.pdf in Resources */ = {isa = PBXBuildFile; fileRef = CEF6539B117E5C28003FF1A5 /* sharealike.pdf */; };
		CEF65426117E64FD003FF1A5 /* any.pdf in Resources */ = {isa = PBXBuildFile; fileRef = CEF65425117E64FA003FF1A5 /* any.pdf */; };
		CEF686B51062D0BD005D7E72 /* IMBComboTableView.h in Headers */ = {isa = PBXBuildFile; fileRef = CEF686B31062D0BD005D7E72 /* IMBComboTableView.h */; settings = {ATTRIBUTES = (Public, ); }; };
		CEF686B61062D0BD005D7E72 /* IMBComboTableView.m in Sources */ = {isa = PBXBuildFile; fileRef = CEF686B41062D0BD005D7E72 /* IMBComboTableView.m */; };
		CEF686BA1062D18F005D7E72 /* IMBComboTextCell.h in Headers */ = {isa = PBXBuildFile; fileRef = CEF686B81062D18F005D7E72 /* IMBComboTextCell.h */; settings = {ATTRIBUTES = (Public, ); }; };
		CEF686BB1062D18F005D7E72 /* IMBComboTextCell.m in Sources */ = {isa = PBXBuildFile; fileRef = CEF686B91062D18F005D7E72 /* IMBComboTextCell.m */; };
		CEF687191062DAF0005D7E72 /* IMBDynamicTableView.h in Headers */ = {isa = PBXBuildFile; fileRef = CEF687171062DAF0005D7E72 /* IMBDynamicTableView.h */; settings = {ATTRIBUTES = (Public, ); }; };
		CEF6871A1062DAF0005D7E72 /* IMBDynamicTableView.m in Sources */ = {isa = PBXBuildFile; fileRef = CEF687181062DAF0005D7E72 /* IMBDynamicTableView.m */; };
		CEF69569106421CB005D7E72 /* QuickLook.framework in Frameworks */ = {isa = PBXBuildFile; fileRef = CEF69568106421CA005D7E72 /* QuickLook.framework */; };
		CEF695C91064341C005D7E72 /* Security.framework in Frameworks */ = {isa = PBXBuildFile; fileRef = CE0E0C80104C72A200EE6B09 /* Security.framework */; };
		CEF695E3106434FE005D7E72 /* IMBXBELParser.h in Headers */ = {isa = PBXBuildFile; fileRef = CEF695D9106434FD005D7E72 /* IMBXBELParser.h */; settings = {ATTRIBUTES = (Public, ); }; };
		CEF695E5106434FE005D7E72 /* OmniwebBookmarksToXBEL.xslt in Resources */ = {isa = PBXBuildFile; fileRef = CEF695DB106434FE005D7E72 /* OmniwebBookmarksToXBEL.xslt */; };
		CEF695E6106434FE005D7E72 /* IMBOmniWebParser.h in Headers */ = {isa = PBXBuildFile; fileRef = CEF695DC106434FE005D7E72 /* IMBOmniWebParser.h */; settings = {ATTRIBUTES = (Public, ); }; };
		CEF6960010643A25005D7E72 /* WebKit.framework in Frameworks */ = {isa = PBXBuildFile; fileRef = CEF695FF10643A25005D7E72 /* WebKit.framework */; };
		CEF696FE10643CF4005D7E72 /* IMBLinkView.xib in Resources */ = {isa = PBXBuildFile; fileRef = CEF696FD10643CF4005D7E72 /* IMBLinkView.xib */; };
		CEF6970810643D60005D7E72 /* IMBLinkViewController.h in Headers */ = {isa = PBXBuildFile; fileRef = CEF6970610643D60005D7E72 /* IMBLinkViewController.h */; settings = {ATTRIBUTES = (Public, ); }; };
		CEF6970910643D60005D7E72 /* IMBLinkViewController.m in Sources */ = {isa = PBXBuildFile; fileRef = CEF6970710643D60005D7E72 /* IMBLinkViewController.m */; };
		CEF7A22412B1B71800DBE412 /* url_icon.tiff in Resources */ = {isa = PBXBuildFile; fileRef = CEF7A22312B1B71800DBE412 /* url_icon.tiff */; };
		D00D0AA912258E4A000924AE /* IMBFlickrHeaderView.xib in Resources */ = {isa = PBXBuildFile; fileRef = D00D0AA612258E4A000924AE /* IMBFlickrHeaderView.xib */; };
		D00D0AAA12258E4A000924AE /* IMBFlickrHeaderViewController.h in Headers */ = {isa = PBXBuildFile; fileRef = D00D0AA712258E4A000924AE /* IMBFlickrHeaderViewController.h */; };
		D00D0AAB12258E4A000924AE /* IMBFlickrHeaderViewController.m in Sources */ = {isa = PBXBuildFile; fileRef = D00D0AA812258E4A000924AE /* IMBFlickrHeaderViewController.m */; };
		D00D0D261226A803000924AE /* IMBPanel.m in Sources */ = {isa = PBXBuildFile; fileRef = F331802511E6D25D00BDABC2 /* IMBPanel.m */; };
		D00D0D271226A813000924AE /* IMBPanel.h in Headers */ = {isa = PBXBuildFile; fileRef = F331802411E6D25D00BDABC2 /* IMBPanel.h */; };
		D010384C10714CB3007C88D7 /* IMBNodeObject.h in Headers */ = {isa = PBXBuildFile; fileRef = D010384A10714CB3007C88D7 /* IMBNodeObject.h */; settings = {ATTRIBUTES = (Public, ); }; };
		D010384D10714CB3007C88D7 /* IMBNodeObject.m in Sources */ = {isa = PBXBuildFile; fileRef = D010384B10714CB3007C88D7 /* IMBNodeObject.m */; };
		D010388B107152A9007C88D7 /* IMBObjectThumbnailLoadOperation.h in Headers */ = {isa = PBXBuildFile; fileRef = D0103889107152A9007C88D7 /* IMBObjectThumbnailLoadOperation.h */; settings = {ATTRIBUTES = (Public, ); }; };
		D010388C107152A9007C88D7 /* IMBObjectThumbnailLoadOperation.m in Sources */ = {isa = PBXBuildFile; fileRef = D010388A107152A9007C88D7 /* IMBObjectThumbnailLoadOperation.m */; };
		D01038E41071E111007C88D7 /* IMBObjectFifoCache.h in Headers */ = {isa = PBXBuildFile; fileRef = D01038E21071E111007C88D7 /* IMBObjectFifoCache.h */; settings = {ATTRIBUTES = (Public, ); }; };
		D01038E51071E111007C88D7 /* IMBObjectFifoCache.m in Sources */ = {isa = PBXBuildFile; fileRef = D01038E31071E111007C88D7 /* IMBObjectFifoCache.m */; };
		D0129A29124C97A200EBEB45 /* NSDictionary+iMedia.m in Sources */ = {isa = PBXBuildFile; fileRef = D0CE6E4211F6FD54005EE5B4 /* NSDictionary+iMedia.m */; };
		D0129A2A124C97A600EBEB45 /* NSDictionary+iMedia.h in Headers */ = {isa = PBXBuildFile; fileRef = D0CE6E4111F6FD54005EE5B4 /* NSDictionary+iMedia.h */; settings = {ATTRIBUTES = (Public, ); }; };
		D023460610CA5E2C00E14112 /* load-more-normal.pdf in Resources */ = {isa = PBXBuildFile; fileRef = D023460410CA5E2C00E14112 /* load-more-normal.pdf */; };
		D023460710CA5E2C00E14112 /* load-more-pressed.pdf in Resources */ = {isa = PBXBuildFile; fileRef = D023460510CA5E2C00E14112 /* load-more-pressed.pdf */; };
		D02CD4CD1224F78E00C773A2 /* Localizable.strings in Resources */ = {isa = PBXBuildFile; fileRef = D02CD4CB1224F78E00C773A2 /* Localizable.strings */; };
		D02D175A1081CF3B00142E8A /* IMBGarageBandParser.h in Headers */ = {isa = PBXBuildFile; fileRef = D02D17581081CF3B00142E8A /* IMBGarageBandParser.h */; settings = {ATTRIBUTES = (Public, ); }; };
		D02D175B1081CF3B00142E8A /* IMBGarageBandParser.m in Sources */ = {isa = PBXBuildFile; fileRef = D02D17591081CF3B00142E8A /* IMBGarageBandParser.m */; };
		D02D7912104BC89900309DC0 /* IMBComboViewTemplate.pdf in Resources */ = {isa = PBXBuildFile; fileRef = D02D7911104BC89900309DC0 /* IMBComboViewTemplate.pdf */; };
		D02E53C810A5563500B205BD /* NSData+SKExtensions.h in Headers */ = {isa = PBXBuildFile; fileRef = D02E53C610A5563500B205BD /* NSData+SKExtensions.h */; settings = {ATTRIBUTES = (Public, ); }; };
		D02E53C910A5563500B205BD /* NSData+SKExtensions.m in Sources */ = {isa = PBXBuildFile; fileRef = D02E53C710A5563500B205BD /* NSData+SKExtensions.m */; };
		D032CB7A109A2F4A00D84782 /* IMBMovieObject.h in Headers */ = {isa = PBXBuildFile; fileRef = D032CB78109A2F4A00D84782 /* IMBMovieObject.h */; settings = {ATTRIBUTES = (Public, ); }; };
		D032CB7B109A2F4A00D84782 /* IMBMovieObject.m in Sources */ = {isa = PBXBuildFile; fileRef = D032CB79109A2F4A00D84782 /* IMBMovieObject.m */; };
		D032CE41109B2F2200D84782 /* Flickr.png in Resources */ = {isa = PBXBuildFile; fileRef = D032CE40109B2F2200D84782 /* Flickr.png */; };
		D032CE47109B301100D84782 /* IMBFlickrNode.h in Headers */ = {isa = PBXBuildFile; fileRef = D032CE42109B301100D84782 /* IMBFlickrNode.h */; settings = {ATTRIBUTES = (Public, ); }; };
		D032CE48109B301100D84782 /* IMBFlickrNode.m in Sources */ = {isa = PBXBuildFile; fileRef = D032CE43109B301100D84782 /* IMBFlickrNode.m */; };
		D0363E7C11D3787800E0579F /* NSView+iMedia.h in Headers */ = {isa = PBXBuildFile; fileRef = D0363E7A11D3787800E0579F /* NSView+iMedia.h */; };
		D0363E7D11D3787800E0579F /* NSView+iMedia.m in Sources */ = {isa = PBXBuildFile; fileRef = D0363E7B11D3787800E0579F /* NSView+iMedia.m */; };
		D03C2840108265C300BD55CF /* IMBiPhotoVideoParser.h in Headers */ = {isa = PBXBuildFile; fileRef = D03C283E108265C300BD55CF /* IMBiPhotoVideoParser.h */; settings = {ATTRIBUTES = (Public, ); }; };
		D03C2841108265C300BD55CF /* IMBiPhotoVideoParser.m in Sources */ = {isa = PBXBuildFile; fileRef = D03C283F108265C300BD55CF /* IMBiPhotoVideoParser.m */; };
		D0403B5110918C03000F0AE1 /* IMBSafariBookmarkParser.h in Headers */ = {isa = PBXBuildFile; fileRef = D0403B4F10918C03000F0AE1 /* IMBSafariBookmarkParser.h */; settings = {ATTRIBUTES = (Public, ); }; };
		D0403B5210918C03000F0AE1 /* IMBSafariBookmarkParser.m in Sources */ = {isa = PBXBuildFile; fileRef = D0403B5010918C03000F0AE1 /* IMBSafariBookmarkParser.m */; };
		D04083C81235490F005375FC /* IMBFlickrObject.h in Headers */ = {isa = PBXBuildFile; fileRef = D04083C61235490F005375FC /* IMBFlickrObject.h */; };
		D04083C91235490F005375FC /* IMBFlickrObject.m in Sources */ = {isa = PBXBuildFile; fileRef = D04083C71235490F005375FC /* IMBFlickrObject.m */; };
		D0467BB0112C220F00C1AA4E /* IMBApertureAudioParser.h in Headers */ = {isa = PBXBuildFile; fileRef = D0467BAE112C220F00C1AA4E /* IMBApertureAudioParser.h */; };
		D0467BB1112C220F00C1AA4E /* IMBApertureAudioParser.m in Sources */ = {isa = PBXBuildFile; fileRef = D0467BAF112C220F00C1AA4E /* IMBApertureAudioParser.m */; };
		D0467BB4112C223600C1AA4E /* IMBApertureVideoParser.h in Headers */ = {isa = PBXBuildFile; fileRef = D0467BB2112C223600C1AA4E /* IMBApertureVideoParser.h */; };
		D0467BB5112C223600C1AA4E /* IMBApertureVideoParser.m in Sources */ = {isa = PBXBuildFile; fileRef = D0467BB3112C223600C1AA4E /* IMBApertureVideoParser.m */; };
		D049EF5510346C1C003CC49C /* IMBNodeCell.h in Headers */ = {isa = PBXBuildFile; fileRef = D049EF5310346C1C003CC49C /* IMBNodeCell.h */; settings = {ATTRIBUTES = (Public, ); }; };
		D049EF5610346C1C003CC49C /* IMBNodeCell.m in Sources */ = {isa = PBXBuildFile; fileRef = D049EF5410346C1C003CC49C /* IMBNodeCell.m */; };
		D049F00A1034993E003CC49C /* NSImage+iMedia.h in Headers */ = {isa = PBXBuildFile; fileRef = D049F0081034993E003CC49C /* NSImage+iMedia.h */; settings = {ATTRIBUTES = (Public, ); }; };
		D049F00B1034993E003CC49C /* NSImage+iMedia.m in Sources */ = {isa = PBXBuildFile; fileRef = D049F0091034993E003CC49C /* NSImage+iMedia.m */; };
		D049F0421034A86B003CC49C /* IMBIconCache.h in Headers */ = {isa = PBXBuildFile; fileRef = D049F0401034A86B003CC49C /* IMBIconCache.h */; settings = {ATTRIBUTES = (Public, ); }; };
		D049F0431034A86B003CC49C /* IMBIconCache.m in Sources */ = {isa = PBXBuildFile; fileRef = D049F0411034A86B003CC49C /* IMBIconCache.m */; };
		D04FFEBB103BE81600104EB8 /* IMBObjectsPromise.h in Headers */ = {isa = PBXBuildFile; fileRef = D04FFEB9103BE81600104EB8 /* IMBObjectsPromise.h */; settings = {ATTRIBUTES = (Public, ); }; };
		D04FFEBC103BE81600104EB8 /* IMBObjectsPromise.m in Sources */ = {isa = PBXBuildFile; fileRef = D04FFEBA103BE81600104EB8 /* IMBObjectsPromise.m */; };
		D052AFD210538B7B00988F53 /* IMBURLDownloadOperation.h in Headers */ = {isa = PBXBuildFile; fileRef = D052AFD010538B7B00988F53 /* IMBURLDownloadOperation.h */; settings = {ATTRIBUTES = (Public, ); }; };
		D052AFD310538B7B00988F53 /* IMBURLDownloadOperation.m in Sources */ = {isa = PBXBuildFile; fileRef = D052AFD110538B7B00988F53 /* IMBURLDownloadOperation.m */; };
		D052B0951053B0F700988F53 /* IMBProgressWindowController.h in Headers */ = {isa = PBXBuildFile; fileRef = D052B0931053B0F700988F53 /* IMBProgressWindowController.h */; settings = {ATTRIBUTES = (Public, ); }; };
		D052B0961053B0F700988F53 /* IMBProgressWindowController.m in Sources */ = {isa = PBXBuildFile; fileRef = D052B0941053B0F700988F53 /* IMBProgressWindowController.m */; };
		D052B0C11053B4AB00988F53 /* IMBProgress.xib in Resources */ = {isa = PBXBuildFile; fileRef = D052B0C01053B4AB00988F53 /* IMBProgress.xib */; };
		D05A9493102EB022005DF9CE /* IMBImageCaptureParser.h in Headers */ = {isa = PBXBuildFile; fileRef = D05A9491102EB022005DF9CE /* IMBImageCaptureParser.h */; settings = {ATTRIBUTES = (Public, ); }; };
		D05A9494102EB022005DF9CE /* IMBImageCaptureParser.m in Sources */ = {isa = PBXBuildFile; fileRef = D05A9492102EB022005DF9CE /* IMBImageCaptureParser.m */; };
		D07BF171104C426000B6C87D /* ObjectiveFlickr.framework in Copy Frameworks */ = {isa = PBXBuildFile; fileRef = D0CEC48C1047BF7A00FA2A31 /* ObjectiveFlickr.framework */; };
		D08070BF10442CD700891137 /* IMBMovieViewController.h in Headers */ = {isa = PBXBuildFile; fileRef = D08070BD10442CD700891137 /* IMBMovieViewController.h */; settings = {ATTRIBUTES = (Public, ); }; };
		D08070C010442CD700891137 /* IMBMovieViewController.m in Sources */ = {isa = PBXBuildFile; fileRef = D08070BE10442CD700891137 /* IMBMovieViewController.m */; };
		D08070C310442CE100891137 /* IMBAudioViewController.h in Headers */ = {isa = PBXBuildFile; fileRef = D08070C110442CE100891137 /* IMBAudioViewController.h */; settings = {ATTRIBUTES = (Public, ); }; };
		D08070C410442CE100891137 /* IMBAudioViewController.m in Sources */ = {isa = PBXBuildFile; fileRef = D08070C210442CE100891137 /* IMBAudioViewController.m */; };
		D08070C810442DAE00891137 /* IMBAudioView.xib in Resources */ = {isa = PBXBuildFile; fileRef = D08070C710442DAE00891137 /* IMBAudioView.xib */; };
		D08070CA10442DC800891137 /* IMBMovieView.xib in Resources */ = {isa = PBXBuildFile; fileRef = D08070C910442DC800891137 /* IMBMovieView.xib */; };
		D08070EA10442F0500891137 /* IMBPanel.xib in Resources */ = {isa = PBXBuildFile; fileRef = D08070E910442F0500891137 /* IMBPanel.xib */; };
		D08C5C9E104862540068FF07 /* IMBTextFieldCell.h in Headers */ = {isa = PBXBuildFile; fileRef = D08C5C9C104862540068FF07 /* IMBTextFieldCell.h */; settings = {ATTRIBUTES = (Public, ); }; };
		D08C5C9F104862540068FF07 /* IMBTextFieldCell.m in Sources */ = {isa = PBXBuildFile; fileRef = D08C5C9D104862540068FF07 /* IMBTextFieldCell.m */; };
		D08E8B701019C916005D8614 /* UKFNSubscribeFileWatcher.h in Headers */ = {isa = PBXBuildFile; fileRef = D08E8B681019C916005D8614 /* UKFNSubscribeFileWatcher.h */; settings = {ATTRIBUTES = (Private, ); }; };
		D08E8B721019C916005D8614 /* UKFSEventsWatcher.h in Headers */ = {isa = PBXBuildFile; fileRef = D08E8B6A1019C916005D8614 /* UKFSEventsWatcher.h */; settings = {ATTRIBUTES = (Private, ); }; };
		D08E8B741019C916005D8614 /* UKKQueue.h in Headers */ = {isa = PBXBuildFile; fileRef = D08E8B6C1019C916005D8614 /* UKKQueue.h */; settings = {ATTRIBUTES = (Private, ); }; };
		D08E8B771019C99B005D8614 /* IMBFileWatcher.h in Headers */ = {isa = PBXBuildFile; fileRef = D08E8B761019C99B005D8614 /* IMBFileWatcher.h */; settings = {ATTRIBUTES = (Public, ); }; };
		D08E8C001019D0E7005D8614 /* UKMainThreadProxy.h in Headers */ = {isa = PBXBuildFile; fileRef = D08E8BFE1019D0E7005D8614 /* UKMainThreadProxy.h */; settings = {ATTRIBUTES = (Private, ); }; };
		D08E8D2B1019E89E005D8614 /* IMBKQueue.h in Headers */ = {isa = PBXBuildFile; fileRef = D08E8D291019E89E005D8614 /* IMBKQueue.h */; settings = {ATTRIBUTES = (Public, ); }; };
		D08E8D2C1019E89E005D8614 /* IMBKQueue.m in Sources */ = {isa = PBXBuildFile; fileRef = D08E8D2A1019E89E005D8614 /* IMBKQueue.m */; };
		D08E8D2E1019E8A5005D8614 /* IMBFileWatcher.m in Sources */ = {isa = PBXBuildFile; fileRef = D08E8D2D1019E8A5005D8614 /* IMBFileWatcher.m */; };
		D08E8D311019E97B005D8614 /* UK_IMB_RenameBegin.h in Headers */ = {isa = PBXBuildFile; fileRef = D08E8D2F1019E97B005D8614 /* UK_IMB_RenameBegin.h */; settings = {ATTRIBUTES = (Private, ); }; };
		D08E8D321019E97B005D8614 /* UK_IMB_RenameEnd.h in Headers */ = {isa = PBXBuildFile; fileRef = D08E8D301019E97B005D8614 /* UK_IMB_RenameEnd.h */; settings = {ATTRIBUTES = (Private, ); }; };
		D08E8D331019EA4F005D8614 /* UKFileWatcher.h in Headers */ = {isa = PBXBuildFile; fileRef = D08E8B661019C916005D8614 /* UKFileWatcher.h */; settings = {ATTRIBUTES = (Private, ); }; };
		D08E8D7D1019EAB8005D8614 /* IMBFNSubscribeFileWatcher.m in Sources */ = {isa = PBXBuildFile; fileRef = D08E8D7B1019EAB8005D8614 /* IMBFNSubscribeFileWatcher.m */; };
		D08E8D7E1019EAB8005D8614 /* IMBFNSubscribeFileWatcher.h in Headers */ = {isa = PBXBuildFile; fileRef = D08E8D7C1019EAB8005D8614 /* IMBFNSubscribeFileWatcher.h */; settings = {ATTRIBUTES = (Public, ); }; };
		D08E8D811019EB09005D8614 /* IMBFSEventsWatcher.h in Headers */ = {isa = PBXBuildFile; fileRef = D08E8D7F1019EB09005D8614 /* IMBFSEventsWatcher.h */; settings = {ATTRIBUTES = (Public, ); }; };
		D08E8D821019EB09005D8614 /* IMBFSEventsWatcher.m in Sources */ = {isa = PBXBuildFile; fileRef = D08E8D801019EB09005D8614 /* IMBFSEventsWatcher.m */; };
		D08E8D851019EB4D005D8614 /* IMBMainThreadProxy.m in Sources */ = {isa = PBXBuildFile; fileRef = D08E8D831019EB4D005D8614 /* IMBMainThreadProxy.m */; };
		D08E8D861019EB4D005D8614 /* IMBMainThreadProxy.h in Headers */ = {isa = PBXBuildFile; fileRef = D08E8D841019EB4D005D8614 /* IMBMainThreadProxy.h */; settings = {ATTRIBUTES = (Public, ); }; };
		D08E8FB7101A0F0D005D8614 /* iMedia.framework in Copy Frameworks */ = {isa = PBXBuildFile; fileRef = 8DC2EF5B0486A6940098B216 /* iMedia.framework */; };
		D08F82B411E4A1C1006E618E /* IMBQLPreviewPanel.h in Headers */ = {isa = PBXBuildFile; fileRef = D08F7F3E11E4974E006E618E /* IMBQLPreviewPanel.h */; settings = {ATTRIBUTES = (Public, ); }; };
		D0941A75105E24DD0092B2F1 /* iTunes9-icon-01.png in Resources */ = {isa = PBXBuildFile; fileRef = D0941A55105E24DD0092B2F1 /* iTunes9-icon-01.png */; };
		D0941A76105E24DD0092B2F1 /* iTunes9-icon-02.png in Resources */ = {isa = PBXBuildFile; fileRef = D0941A56105E24DD0092B2F1 /* iTunes9-icon-02.png */; };
		D0941A77105E24DD0092B2F1 /* iTunes9-icon-03.png in Resources */ = {isa = PBXBuildFile; fileRef = D0941A57105E24DD0092B2F1 /* iTunes9-icon-03.png */; };
		D0941A78105E24DD0092B2F1 /* iTunes9-icon-04.png in Resources */ = {isa = PBXBuildFile; fileRef = D0941A58105E24DD0092B2F1 /* iTunes9-icon-04.png */; };
		D0941A79105E24DD0092B2F1 /* iTunes9-icon-05.png in Resources */ = {isa = PBXBuildFile; fileRef = D0941A59105E24DD0092B2F1 /* iTunes9-icon-05.png */; };
		D0941A7A105E24DD0092B2F1 /* iTunes9-icon-06.png in Resources */ = {isa = PBXBuildFile; fileRef = D0941A5A105E24DD0092B2F1 /* iTunes9-icon-06.png */; };
		D0941A7B105E24DD0092B2F1 /* iTunes9-icon-07.png in Resources */ = {isa = PBXBuildFile; fileRef = D0941A5B105E24DD0092B2F1 /* iTunes9-icon-07.png */; };
		D0941A7C105E24DD0092B2F1 /* iTunes9-icon-08.png in Resources */ = {isa = PBXBuildFile; fileRef = D0941A5C105E24DD0092B2F1 /* iTunes9-icon-08.png */; };
		D0941A7D105E24DD0092B2F1 /* iTunes9-icon-09.png in Resources */ = {isa = PBXBuildFile; fileRef = D0941A5D105E24DD0092B2F1 /* iTunes9-icon-09.png */; };
		D0941A7E105E24DD0092B2F1 /* iTunes9-icon-10.png in Resources */ = {isa = PBXBuildFile; fileRef = D0941A5E105E24DD0092B2F1 /* iTunes9-icon-10.png */; };
		D0941A7F105E24DD0092B2F1 /* iTunes9-icon-11.png in Resources */ = {isa = PBXBuildFile; fileRef = D0941A5F105E24DD0092B2F1 /* iTunes9-icon-11.png */; };
		D0941A80105E24DD0092B2F1 /* iTunes9-icon-12.png in Resources */ = {isa = PBXBuildFile; fileRef = D0941A60105E24DD0092B2F1 /* iTunes9-icon-12.png */; };
		D0941A81105E24DD0092B2F1 /* iTunes9-icon-13.png in Resources */ = {isa = PBXBuildFile; fileRef = D0941A61105E24DD0092B2F1 /* iTunes9-icon-13.png */; };
		D0941A82105E24DD0092B2F1 /* iTunes9-icon-14.png in Resources */ = {isa = PBXBuildFile; fileRef = D0941A62105E24DD0092B2F1 /* iTunes9-icon-14.png */; };
		D0941A83105E24DD0092B2F1 /* iTunes9-icon-15.png in Resources */ = {isa = PBXBuildFile; fileRef = D0941A63105E24DD0092B2F1 /* iTunes9-icon-15.png */; };
		D0941A84105E24DD0092B2F1 /* iTunes9-icon-16.png in Resources */ = {isa = PBXBuildFile; fileRef = D0941A64105E24DD0092B2F1 /* iTunes9-icon-16.png */; };
		D0941A85105E24DD0092B2F1 /* iTunes9-icon-17.png in Resources */ = {isa = PBXBuildFile; fileRef = D0941A65105E24DD0092B2F1 /* iTunes9-icon-17.png */; };
		D0941A86105E24DD0092B2F1 /* iTunes9-icon-18.png in Resources */ = {isa = PBXBuildFile; fileRef = D0941A66105E24DD0092B2F1 /* iTunes9-icon-18.png */; };
		D0941A87105E24DD0092B2F1 /* iTunes9-icon-19.png in Resources */ = {isa = PBXBuildFile; fileRef = D0941A67105E24DD0092B2F1 /* iTunes9-icon-19.png */; };
		D0941A88105E24DD0092B2F1 /* iTunes9-icon-20.png in Resources */ = {isa = PBXBuildFile; fileRef = D0941A68105E24DD0092B2F1 /* iTunes9-icon-20.png */; };
		D0941A89105E24DD0092B2F1 /* iTunes9-icon-21.png in Resources */ = {isa = PBXBuildFile; fileRef = D0941A69105E24DD0092B2F1 /* iTunes9-icon-21.png */; };
		D0941A8A105E24DD0092B2F1 /* iTunes9-icon-22.png in Resources */ = {isa = PBXBuildFile; fileRef = D0941A6A105E24DD0092B2F1 /* iTunes9-icon-22.png */; };
		D0941A8B105E24DD0092B2F1 /* iTunes9-icon-23.png in Resources */ = {isa = PBXBuildFile; fileRef = D0941A6B105E24DD0092B2F1 /* iTunes9-icon-23.png */; };
		D0941A8C105E24DD0092B2F1 /* iTunes9-icon-24.png in Resources */ = {isa = PBXBuildFile; fileRef = D0941A6C105E24DD0092B2F1 /* iTunes9-icon-24.png */; };
		D0941A8D105E24DD0092B2F1 /* iTunes9-icon-25.png in Resources */ = {isa = PBXBuildFile; fileRef = D0941A6D105E24DD0092B2F1 /* iTunes9-icon-25.png */; };
		D0941A8E105E24DD0092B2F1 /* iTunes9-icon-26.png in Resources */ = {isa = PBXBuildFile; fileRef = D0941A6E105E24DD0092B2F1 /* iTunes9-icon-26.png */; };
		D0941A8F105E24DD0092B2F1 /* iTunes9-icon-27.png in Resources */ = {isa = PBXBuildFile; fileRef = D0941A6F105E24DD0092B2F1 /* iTunes9-icon-27.png */; };
		D0941A90105E24DD0092B2F1 /* iTunes9-icon-28.png in Resources */ = {isa = PBXBuildFile; fileRef = D0941A70105E24DD0092B2F1 /* iTunes9-icon-28.png */; };
		D0941A91105E24DD0092B2F1 /* iTunes9-icon-29.png in Resources */ = {isa = PBXBuildFile; fileRef = D0941A71105E24DD0092B2F1 /* iTunes9-icon-29.png */; };
		D0941A92105E24DD0092B2F1 /* iTunes9-icon-30.png in Resources */ = {isa = PBXBuildFile; fileRef = D0941A72105E24DD0092B2F1 /* iTunes9-icon-30.png */; };
		D0941A93105E24DD0092B2F1 /* iTunes9-icon-31.png in Resources */ = {isa = PBXBuildFile; fileRef = D0941A73105E24DD0092B2F1 /* iTunes9-icon-31.png */; };
		D0941A94105E24DD0092B2F1 /* iTunes9-icon-32.png in Resources */ = {isa = PBXBuildFile; fileRef = D0941A74105E24DD0092B2F1 /* iTunes9-icon-32.png */; };
		D094A6DD122F813A0011084C /* iTunes10-icon-01.png in Resources */ = {isa = PBXBuildFile; fileRef = D094A6BD122F813A0011084C /* iTunes10-icon-01.png */; };
		D094A6DE122F813A0011084C /* iTunes10-icon-02.png in Resources */ = {isa = PBXBuildFile; fileRef = D094A6BE122F813A0011084C /* iTunes10-icon-02.png */; };
		D094A6DF122F813A0011084C /* iTunes10-icon-03.png in Resources */ = {isa = PBXBuildFile; fileRef = D094A6BF122F813A0011084C /* iTunes10-icon-03.png */; };
		D094A6E0122F813A0011084C /* iTunes10-icon-04.png in Resources */ = {isa = PBXBuildFile; fileRef = D094A6C0122F813A0011084C /* iTunes10-icon-04.png */; };
		D094A6E1122F813A0011084C /* iTunes10-icon-05.png in Resources */ = {isa = PBXBuildFile; fileRef = D094A6C1122F813A0011084C /* iTunes10-icon-05.png */; };
		D094A6E2122F813A0011084C /* iTunes10-icon-06.png in Resources */ = {isa = PBXBuildFile; fileRef = D094A6C2122F813A0011084C /* iTunes10-icon-06.png */; };
		D094A6E3122F813A0011084C /* iTunes10-icon-07.png in Resources */ = {isa = PBXBuildFile; fileRef = D094A6C3122F813A0011084C /* iTunes10-icon-07.png */; };
		D094A6E4122F813A0011084C /* iTunes10-icon-08.png in Resources */ = {isa = PBXBuildFile; fileRef = D094A6C4122F813A0011084C /* iTunes10-icon-08.png */; };
		D094A6E5122F813A0011084C /* iTunes10-icon-09.png in Resources */ = {isa = PBXBuildFile; fileRef = D094A6C5122F813A0011084C /* iTunes10-icon-09.png */; };
		D094A6E6122F813A0011084C /* iTunes10-icon-10.png in Resources */ = {isa = PBXBuildFile; fileRef = D094A6C6122F813A0011084C /* iTunes10-icon-10.png */; };
		D094A6E7122F813A0011084C /* iTunes10-icon-11.png in Resources */ = {isa = PBXBuildFile; fileRef = D094A6C7122F813A0011084C /* iTunes10-icon-11.png */; };
		D094A6E8122F813A0011084C /* iTunes10-icon-12.png in Resources */ = {isa = PBXBuildFile; fileRef = D094A6C8122F813A0011084C /* iTunes10-icon-12.png */; };
		D094A6E9122F813A0011084C /* iTunes10-icon-13.png in Resources */ = {isa = PBXBuildFile; fileRef = D094A6C9122F813A0011084C /* iTunes10-icon-13.png */; };
		D094A6EA122F813A0011084C /* iTunes10-icon-14.png in Resources */ = {isa = PBXBuildFile; fileRef = D094A6CA122F813A0011084C /* iTunes10-icon-14.png */; };
		D094A6EB122F813A0011084C /* iTunes10-icon-15.png in Resources */ = {isa = PBXBuildFile; fileRef = D094A6CB122F813A0011084C /* iTunes10-icon-15.png */; };
		D094A6EC122F813A0011084C /* iTunes10-icon-16.png in Resources */ = {isa = PBXBuildFile; fileRef = D094A6CC122F813A0011084C /* iTunes10-icon-16.png */; };
		D094A6ED122F813A0011084C /* iTunes10-icon-17.png in Resources */ = {isa = PBXBuildFile; fileRef = D094A6CD122F813A0011084C /* iTunes10-icon-17.png */; };
		D094A6EE122F813A0011084C /* iTunes10-icon-18.png in Resources */ = {isa = PBXBuildFile; fileRef = D094A6CE122F813A0011084C /* iTunes10-icon-18.png */; };
		D094A6EF122F813A0011084C /* iTunes10-icon-19.png in Resources */ = {isa = PBXBuildFile; fileRef = D094A6CF122F813A0011084C /* iTunes10-icon-19.png */; };
		D094A6F0122F813A0011084C /* iTunes10-icon-20.png in Resources */ = {isa = PBXBuildFile; fileRef = D094A6D0122F813A0011084C /* iTunes10-icon-20.png */; };
		D094A6F1122F813A0011084C /* iTunes10-icon-21.png in Resources */ = {isa = PBXBuildFile; fileRef = D094A6D1122F813A0011084C /* iTunes10-icon-21.png */; };
		D094A6F2122F813A0011084C /* iTunes10-icon-22.png in Resources */ = {isa = PBXBuildFile; fileRef = D094A6D2122F813A0011084C /* iTunes10-icon-22.png */; };
		D094A6F3122F813A0011084C /* iTunes10-icon-23.png in Resources */ = {isa = PBXBuildFile; fileRef = D094A6D3122F813A0011084C /* iTunes10-icon-23.png */; };
		D094A6F4122F813A0011084C /* iTunes10-icon-24.png in Resources */ = {isa = PBXBuildFile; fileRef = D094A6D4122F813A0011084C /* iTunes10-icon-24.png */; };
		D094A6F5122F813A0011084C /* iTunes10-icon-25.png in Resources */ = {isa = PBXBuildFile; fileRef = D094A6D5122F813A0011084C /* iTunes10-icon-25.png */; };
		D094A6F6122F813A0011084C /* iTunes10-icon-26.png in Resources */ = {isa = PBXBuildFile; fileRef = D094A6D6122F813A0011084C /* iTunes10-icon-26.png */; };
		D094A6F7122F813A0011084C /* iTunes10-icon-27.png in Resources */ = {isa = PBXBuildFile; fileRef = D094A6D7122F813A0011084C /* iTunes10-icon-27.png */; };
		D094A6F8122F813A0011084C /* iTunes10-icon-28.png in Resources */ = {isa = PBXBuildFile; fileRef = D094A6D8122F813A0011084C /* iTunes10-icon-28.png */; };
		D094A6F9122F813A0011084C /* iTunes10-icon-29.png in Resources */ = {isa = PBXBuildFile; fileRef = D094A6D9122F813A0011084C /* iTunes10-icon-29.png */; };
		D094A6FA122F813A0011084C /* iTunes10-icon-30.png in Resources */ = {isa = PBXBuildFile; fileRef = D094A6DA122F813A0011084C /* iTunes10-icon-30.png */; };
		D094A6FB122F813A0011084C /* iTunes10-icon-31.png in Resources */ = {isa = PBXBuildFile; fileRef = D094A6DB122F813A0011084C /* iTunes10-icon-31.png */; };
		D094A6FC122F813A0011084C /* iTunes10-icon-32.png in Resources */ = {isa = PBXBuildFile; fileRef = D094A6DC122F813A0011084C /* iTunes10-icon-32.png */; };
		D09930C41010F6C100C527B7 /* IMBCommon.h in Headers */ = {isa = PBXBuildFile; fileRef = D09930B41010F6C100C527B7 /* IMBCommon.h */; settings = {ATTRIBUTES = (Public, ); }; };
		D09930C51010F6C100C527B7 /* IMBLibraryController.h in Headers */ = {isa = PBXBuildFile; fileRef = D09930B51010F6C100C527B7 /* IMBLibraryController.h */; settings = {ATTRIBUTES = (Public, ); }; };
		D09930C61010F6C100C527B7 /* IMBLibraryController.m in Sources */ = {isa = PBXBuildFile; fileRef = D09930B61010F6C100C527B7 /* IMBLibraryController.m */; };
		D09930C71010F6C100C527B7 /* IMBNode.h in Headers */ = {isa = PBXBuildFile; fileRef = D09930B71010F6C100C527B7 /* IMBNode.h */; settings = {ATTRIBUTES = (Public, ); }; };
		D09930C81010F6C100C527B7 /* IMBNode.m in Sources */ = {isa = PBXBuildFile; fileRef = D09930B81010F6C100C527B7 /* IMBNode.m */; };
		D09930C91010F6C100C527B7 /* IMBObject.h in Headers */ = {isa = PBXBuildFile; fileRef = D09930B91010F6C100C527B7 /* IMBObject.h */; settings = {ATTRIBUTES = (Public, ); }; };
		D09930CA1010F6C100C527B7 /* IMBObject.m in Sources */ = {isa = PBXBuildFile; fileRef = D09930BA1010F6C100C527B7 /* IMBObject.m */; };
		D09930CB1010F6C100C527B7 /* IMBObjectArrayController.h in Headers */ = {isa = PBXBuildFile; fileRef = D09930BB1010F6C100C527B7 /* IMBObjectArrayController.h */; settings = {ATTRIBUTES = (Public, ); }; };
		D09930CC1010F6C100C527B7 /* IMBOperationQueue.h in Headers */ = {isa = PBXBuildFile; fileRef = D09930BC1010F6C100C527B7 /* IMBOperationQueue.h */; settings = {ATTRIBUTES = (Public, ); }; };
		D09930CD1010F6C100C527B7 /* IMBOperationQueue.m in Sources */ = {isa = PBXBuildFile; fileRef = D09930BD1010F6C100C527B7 /* IMBOperationQueue.m */; };
		D09930D01010F6C100C527B7 /* IMBParser.h in Headers */ = {isa = PBXBuildFile; fileRef = D09930C01010F6C100C527B7 /* IMBParser.h */; settings = {ATTRIBUTES = (Public, ); }; };
		D09930D11010F6C100C527B7 /* IMBParser.m in Sources */ = {isa = PBXBuildFile; fileRef = D09930C11010F6C100C527B7 /* IMBParser.m */; };
		D09930D21010F6C100C527B7 /* IMBParserController.h in Headers */ = {isa = PBXBuildFile; fileRef = D09930C21010F6C100C527B7 /* IMBParserController.h */; settings = {ATTRIBUTES = (Public, ); }; };
		D09930D31010F6C100C527B7 /* IMBParserController.m in Sources */ = {isa = PBXBuildFile; fileRef = D09930C31010F6C100C527B7 /* IMBParserController.m */; };
		D09930FD1010FF9700C527B7 /* Quartz.framework in Frameworks */ = {isa = PBXBuildFile; fileRef = D09930FC1010FF9700C527B7 /* Quartz.framework */; };
		D09931A910110E8900C527B7 /* IMBConfig.m in Sources */ = {isa = PBXBuildFile; fileRef = D09931A710110E8900C527B7 /* IMBConfig.m */; };
		D09931AA10110E8900C527B7 /* IMBConfig.h in Headers */ = {isa = PBXBuildFile; fileRef = D09931A810110E8900C527B7 /* IMBConfig.h */; settings = {ATTRIBUTES = (Public, ); }; };
		D09931EB1011132300C527B7 /* IMBCommon.m in Sources */ = {isa = PBXBuildFile; fileRef = D09931EA1011132300C527B7 /* IMBCommon.m */; };
		D099320E1011158400C527B7 /* IMBFolderParser.h in Headers */ = {isa = PBXBuildFile; fileRef = D099320C1011158400C527B7 /* IMBFolderParser.h */; settings = {ATTRIBUTES = (Public, ); }; };
		D099320F1011158400C527B7 /* IMBFolderParser.m in Sources */ = {isa = PBXBuildFile; fileRef = D099320D1011158400C527B7 /* IMBFolderParser.m */; };
		D099324710111A2900C527B7 /* NSFileManager+iMedia.h in Headers */ = {isa = PBXBuildFile; fileRef = D099324310111A2900C527B7 /* NSFileManager+iMedia.h */; settings = {ATTRIBUTES = (Public, ); }; };
		D099324810111A2900C527B7 /* NSFileManager+iMedia.m in Sources */ = {isa = PBXBuildFile; fileRef = D099324410111A2900C527B7 /* NSFileManager+iMedia.m */; };
		D099324910111A2900C527B7 /* NSWorkspace+iMedia.h in Headers */ = {isa = PBXBuildFile; fileRef = D099324510111A2900C527B7 /* NSWorkspace+iMedia.h */; settings = {ATTRIBUTES = (Public, ); }; };
		D099324A10111A2900C527B7 /* NSWorkspace+iMedia.m in Sources */ = {isa = PBXBuildFile; fileRef = D099324610111A2900C527B7 /* NSWorkspace+iMedia.m */; };
		D099326A10111DCB00C527B7 /* NSString+iMedia.m in Sources */ = {isa = PBXBuildFile; fileRef = D099326810111DCB00C527B7 /* NSString+iMedia.m */; };
		D099326B10111DCB00C527B7 /* NSString+iMedia.h in Headers */ = {isa = PBXBuildFile; fileRef = D099326910111DCB00C527B7 /* NSString+iMedia.h */; settings = {ATTRIBUTES = (Public, ); }; };
		D09932911011227100C527B7 /* IMBImageFolderParser.h in Headers */ = {isa = PBXBuildFile; fileRef = D099328F1011227100C527B7 /* IMBImageFolderParser.h */; settings = {ATTRIBUTES = (Public, ); }; };
		D09932921011227100C527B7 /* IMBImageFolderParser.m in Sources */ = {isa = PBXBuildFile; fileRef = D09932901011227100C527B7 /* IMBImageFolderParser.m */; };
		D0993304101197D100C527B7 /* IMBNodeViewController.m in Sources */ = {isa = PBXBuildFile; fileRef = D0993302101197D100C527B7 /* IMBNodeViewController.m */; };
		D0993305101197D100C527B7 /* IMBNodeViewController.h in Headers */ = {isa = PBXBuildFile; fileRef = D0993303101197D100C527B7 /* IMBNodeViewController.h */; settings = {ATTRIBUTES = (Public, ); }; };
		D099330C10119D8200C527B7 /* IMBNodeTreeController.h in Headers */ = {isa = PBXBuildFile; fileRef = D099330B10119D8200C527B7 /* IMBNodeTreeController.h */; settings = {ATTRIBUTES = (Public, ); }; };
		D099333110119EA300C527B7 /* IMBNodeTreeController.m in Sources */ = {isa = PBXBuildFile; fileRef = D099333010119EA300C527B7 /* IMBNodeTreeController.m */; };
		D099333310119F3400C527B7 /* IMBObjectArrayController.m in Sources */ = {isa = PBXBuildFile; fileRef = D099333210119F3400C527B7 /* IMBObjectArrayController.m */; };
		D099335C1011B28500C527B7 /* iMedia.framework in Frameworks */ = {isa = PBXBuildFile; fileRef = 8DC2EF5B0486A6940098B216 /* iMedia.framework */; };
		D09933AF1011B2CD00C527B7 /* Cocoa.framework in Frameworks */ = {isa = PBXBuildFile; fileRef = 1058C7B1FEA5585E11CA2CBB /* Cocoa.framework */; };
		D09933B31011B32B00C527B7 /* IMBTestAppDelegate.m in Sources */ = {isa = PBXBuildFile; fileRef = D09933B21011B32B00C527B7 /* IMBTestAppDelegate.m */; };
		D09933B71011B3CE00C527B7 /* IMBTestApp.xib in Resources */ = {isa = PBXBuildFile; fileRef = D09933B61011B3CE00C527B7 /* IMBTestApp.xib */; };
		D09934341011B63600C527B7 /* main.m in Sources */ = {isa = PBXBuildFile; fileRef = D09934331011B63600C527B7 /* main.m */; };
		D0993931101236AB00C527B7 /* IMBOutlineView.h in Headers */ = {isa = PBXBuildFile; fileRef = D099392F101236AB00C527B7 /* IMBOutlineView.h */; settings = {ATTRIBUTES = (Public, ); }; };
		D0993932101236AB00C527B7 /* IMBOutlineView.m in Sources */ = {isa = PBXBuildFile; fileRef = D0993930101236AB00C527B7 /* IMBOutlineView.m */; };
		D09FD77F105586BC00E328C7 /* IMBImageBrowserView.h in Headers */ = {isa = PBXBuildFile; fileRef = D09FD77D105586BC00E328C7 /* IMBImageBrowserView.h */; settings = {ATTRIBUTES = (Public, ); }; };
		D09FD780105586BC00E328C7 /* IMBImageBrowserView.m in Sources */ = {isa = PBXBuildFile; fileRef = D09FD77E105586BC00E328C7 /* IMBImageBrowserView.m */; };
		D0AD4C9F10CCF36F00204318 /* IMBButtonObject.h in Headers */ = {isa = PBXBuildFile; fileRef = D0AD4C9D10CCF36F00204318 /* IMBButtonObject.h */; };
		D0AD4CA010CCF36F00204318 /* IMBButtonObject.m in Sources */ = {isa = PBXBuildFile; fileRef = D0AD4C9E10CCF36F00204318 /* IMBButtonObject.m */; };
		D0B6FABB1043243800280DDC /* IMBAudioFolderParser.h in Headers */ = {isa = PBXBuildFile; fileRef = D0B6FAB91043243800280DDC /* IMBAudioFolderParser.h */; settings = {ATTRIBUTES = (Public, ); }; };
		D0B6FABC1043243800280DDC /* IMBAudioFolderParser.m in Sources */ = {isa = PBXBuildFile; fileRef = D0B6FABA1043243800280DDC /* IMBAudioFolderParser.m */; };
		D0B6FABF1043246800280DDC /* IMBMovieFolderParser.h in Headers */ = {isa = PBXBuildFile; fileRef = D0B6FABD1043246800280DDC /* IMBMovieFolderParser.h */; settings = {ATTRIBUTES = (Public, ); }; };
		D0B6FAC01043246800280DDC /* IMBMovieFolderParser.m in Sources */ = {isa = PBXBuildFile; fileRef = D0B6FABE1043246800280DDC /* IMBMovieFolderParser.m */; };
		D0B779651047B65D00D12548 /* IMBFlickrParser.h in Headers */ = {isa = PBXBuildFile; fileRef = D0B779631047B65D00D12548 /* IMBFlickrParser.h */; settings = {ATTRIBUTES = (Public, ); }; };
		D0B87F22103D998D00C48C6F /* iMedia.h in Headers */ = {isa = PBXBuildFile; fileRef = D0B87F21103D998D00C48C6F /* iMedia.h */; settings = {ATTRIBUTES = (Public, ); }; };
		D0BE0A8C104802A7009AE844 /* IMBTableView.h in Headers */ = {isa = PBXBuildFile; fileRef = D0BE0A8A104802A7009AE844 /* IMBTableView.h */; settings = {ATTRIBUTES = (Public, ); }; };
		D0BE0A8D104802A7009AE844 /* IMBTableView.m in Sources */ = {isa = PBXBuildFile; fileRef = D0BE0A8B104802A7009AE844 /* IMBTableView.m */; };
		D0BF8C69103F32700014B3B7 /* IMBImageBrowserCell.h in Headers */ = {isa = PBXBuildFile; fileRef = D0BF8C67103F32700014B3B7 /* IMBImageBrowserCell.h */; settings = {ATTRIBUTES = (Public, ); }; };
		D0BF8C6A103F32700014B3B7 /* IMBImageBrowserCell.m in Sources */ = {isa = PBXBuildFile; fileRef = D0BF8C68103F32700014B3B7 /* IMBImageBrowserCell.m */; };
		D0C2DAA210240C0B001B1198 /* IMBImageView.xib in Resources */ = {isa = PBXBuildFile; fileRef = D0C2DAA110240C0B001B1198 /* IMBImageView.xib */; };
		D0C2DAF21024178E001B1198 /* IMBObjectViewController.h in Headers */ = {isa = PBXBuildFile; fileRef = D0C2DAF01024178E001B1198 /* IMBObjectViewController.h */; settings = {ATTRIBUTES = (Public, ); }; };
		D0C2DAF31024178E001B1198 /* IMBObjectViewController.m in Sources */ = {isa = PBXBuildFile; fileRef = D0C2DAF11024178E001B1198 /* IMBObjectViewController.m */; };
		D0C2DB6D1024DBCC001B1198 /* IMBLibraryView.xib in Resources */ = {isa = PBXBuildFile; fileRef = D0C2DB6C1024DBCC001B1198 /* IMBLibraryView.xib */; };
		D0C2DD0E1025905A001B1198 /* IMBImageViewController.m in Sources */ = {isa = PBXBuildFile; fileRef = D0C2DD0C1025905A001B1198 /* IMBImageViewController.m */; };
		D0C2DD0F1025905A001B1198 /* IMBImageViewController.h in Headers */ = {isa = PBXBuildFile; fileRef = D0C2DD0D1025905A001B1198 /* IMBImageViewController.h */; settings = {ATTRIBUTES = (Public, ); }; };
		D0CA93E7104917A400725DA3 /* QTKit.framework in Frameworks */ = {isa = PBXBuildFile; fileRef = D0CA93E6104917A400725DA3 /* QTKit.framework */; };
		D0CA9427104932CD00725DA3 /* IMBiTunesParser.h in Headers */ = {isa = PBXBuildFile; fileRef = D0CA9425104932CD00725DA3 /* IMBiTunesParser.h */; settings = {ATTRIBUTES = (Public, ); }; };
		D0CA9428104932CD00725DA3 /* IMBiTunesParser.m in Sources */ = {isa = PBXBuildFile; fileRef = D0CA9426104932CD00725DA3 /* IMBiTunesParser.m */; };
		D0CA94C91049455B00725DA3 /* itunes-icon-audiobooks.png in Resources */ = {isa = PBXBuildFile; fileRef = D0CA94B91049455B00725DA3 /* itunes-icon-audiobooks.png */; };
		D0CA94CA1049455B00725DA3 /* itunes-icon-folder7.png in Resources */ = {isa = PBXBuildFile; fileRef = D0CA94BA1049455B00725DA3 /* itunes-icon-folder7.png */; };
		D0CA94CB1049455B00725DA3 /* itunes-icon-library.png in Resources */ = {isa = PBXBuildFile; fileRef = D0CA94BB1049455B00725DA3 /* itunes-icon-library.png */; };
		D0CA94CC1049455B00725DA3 /* itunes-icon-movies.png in Resources */ = {isa = PBXBuildFile; fileRef = D0CA94BC1049455B00725DA3 /* itunes-icon-movies.png */; };
		D0CA94CD1049455B00725DA3 /* itunes-icon-music.png in Resources */ = {isa = PBXBuildFile; fileRef = D0CA94BD1049455B00725DA3 /* itunes-icon-music.png */; };
		D0CA94CE1049455B00725DA3 /* itunes-icon-partyshuffle.png in Resources */ = {isa = PBXBuildFile; fileRef = D0CA94BE1049455B00725DA3 /* itunes-icon-partyshuffle.png */; };
		D0CA94CF1049455B00725DA3 /* itunes-icon-partyshuffle7.png in Resources */ = {isa = PBXBuildFile; fileRef = D0CA94BF1049455B00725DA3 /* itunes-icon-partyshuffle7.png */; };
		D0CA94D01049455B00725DA3 /* itunes-icon-playlist-normal.png in Resources */ = {isa = PBXBuildFile; fileRef = D0CA94C01049455B00725DA3 /* itunes-icon-playlist-normal.png */; };
		D0CA94D11049455B00725DA3 /* itunes-icon-playlist-normal7.png in Resources */ = {isa = PBXBuildFile; fileRef = D0CA94C11049455B00725DA3 /* itunes-icon-playlist-normal7.png */; };
		D0CA94D21049455B00725DA3 /* itunes-icon-playlist-purchased.png in Resources */ = {isa = PBXBuildFile; fileRef = D0CA94C21049455B00725DA3 /* itunes-icon-playlist-purchased.png */; };
		D0CA94D31049455B00725DA3 /* itunes-icon-playlist-smart.png in Resources */ = {isa = PBXBuildFile; fileRef = D0CA94C31049455B00725DA3 /* itunes-icon-playlist-smart.png */; };
		D0CA94D41049455B00725DA3 /* itunes-icon-playlist-smart7.png in Resources */ = {isa = PBXBuildFile; fileRef = D0CA94C41049455B00725DA3 /* itunes-icon-playlist-smart7.png */; };
		D0CA94D51049455B00725DA3 /* itunes-icon-podcasts.png in Resources */ = {isa = PBXBuildFile; fileRef = D0CA94C51049455B00725DA3 /* itunes-icon-podcasts.png */; };
		D0CA94D61049455B00725DA3 /* itunes-icon-podcasts7.png in Resources */ = {isa = PBXBuildFile; fileRef = D0CA94C61049455B00725DA3 /* itunes-icon-podcasts7.png */; };
		D0CA94D71049455B00725DA3 /* itunes-icon-purchased7.png in Resources */ = {isa = PBXBuildFile; fileRef = D0CA94C71049455B00725DA3 /* itunes-icon-purchased7.png */; };
		D0CA94D81049455B00725DA3 /* itunes-icon-tvshows.png in Resources */ = {isa = PBXBuildFile; fileRef = D0CA94C81049455B00725DA3 /* itunes-icon-tvshows.png */; };
		D0CA961510498F7C00725DA3 /* IMBTimecodeTransformer.h in Headers */ = {isa = PBXBuildFile; fileRef = D0CA961310498F7C00725DA3 /* IMBTimecodeTransformer.h */; settings = {ATTRIBUTES = (Public, ); }; };
		D0CA961610498F7C00725DA3 /* IMBTimecodeTransformer.m in Sources */ = {isa = PBXBuildFile; fileRef = D0CA961410498F7C00725DA3 /* IMBTimecodeTransformer.m */; };
		D0CD1E54101A452A000FA505 /* IMBiPhotoParser.h in Headers */ = {isa = PBXBuildFile; fileRef = D0CD1E52101A452A000FA505 /* IMBiPhotoParser.h */; settings = {ATTRIBUTES = (Public, ); }; };
		D0CD1E55101A452A000FA505 /* IMBiPhotoParser.m in Sources */ = {isa = PBXBuildFile; fileRef = D0CD1E53101A452A000FA505 /* IMBiPhotoParser.m */; };
		D0CE6E1D11F6FA09005EE5B4 /* IMBMetadataTransformer.h in Headers */ = {isa = PBXBuildFile; fileRef = D0CE6E1B11F6FA09005EE5B4 /* IMBMetadataTransformer.h */; };
		D0CE6E1E11F6FA09005EE5B4 /* IMBMetadataTransformer.m in Sources */ = {isa = PBXBuildFile; fileRef = D0CE6E1C11F6FA09005EE5B4 /* IMBMetadataTransformer.m */; };
		D0D635EC1035B4C500FF8631 /* IMBLightroomParser.h in Headers */ = {isa = PBXBuildFile; fileRef = D0D635E81035B4C500FF8631 /* IMBLightroomParser.h */; settings = {ATTRIBUTES = (Public, ); }; };
		D0D635ED1035B4C500FF8631 /* IMBLightroomParser.m in Sources */ = {isa = PBXBuildFile; fileRef = D0D635E91035B4C500FF8631 /* IMBLightroomParser.m */; };
		D0D635EE1035B4C500FF8631 /* IMBApertureParser.h in Headers */ = {isa = PBXBuildFile; fileRef = D0D635EA1035B4C500FF8631 /* IMBApertureParser.h */; settings = {ATTRIBUTES = (Public, ); }; };
		D0D635EF1035B4C500FF8631 /* IMBApertureParser.m in Sources */ = {isa = PBXBuildFile; fileRef = D0D635EB1035B4C500FF8631 /* IMBApertureParser.m */; };
		D0DA9AE1102EB7BD008EC9F9 /* Carbon.framework in Frameworks */ = {isa = PBXBuildFile; fileRef = D0DA9AE0102EB7BD008EC9F9 /* Carbon.framework */; };
		D0E96D1C104410BD0015979F /* IMBPanelController.h in Headers */ = {isa = PBXBuildFile; fileRef = D0E96D1A104410BD0015979F /* IMBPanelController.h */; settings = {ATTRIBUTES = (Public, ); }; };
		D0E96D1D104410BD0015979F /* IMBPanelController.m in Sources */ = {isa = PBXBuildFile; fileRef = D0E96D1B104410BD0015979F /* IMBPanelController.m */; };
		D0F2DB9B1098262D004280C1 /* FMDatabase.h in Headers */ = {isa = PBXBuildFile; fileRef = D0F2DB941098262D004280C1 /* FMDatabase.h */; settings = {ATTRIBUTES = (Public, ); }; };
		D0F2DB9C1098262D004280C1 /* FMDatabase.m in Sources */ = {isa = PBXBuildFile; fileRef = D0F2DB951098262D004280C1 /* FMDatabase.m */; };
		D0F2DB9D1098262D004280C1 /* FMDatabaseAdditions.h in Headers */ = {isa = PBXBuildFile; fileRef = D0F2DB961098262D004280C1 /* FMDatabaseAdditions.h */; settings = {ATTRIBUTES = (Public, ); }; };
		D0F2DB9E1098262D004280C1 /* FMDatabaseAdditions.m in Sources */ = {isa = PBXBuildFile; fileRef = D0F2DB971098262D004280C1 /* FMDatabaseAdditions.m */; };
		D0F2DBA01098262D004280C1 /* FMResultSet.h in Headers */ = {isa = PBXBuildFile; fileRef = D0F2DB991098262D004280C1 /* FMResultSet.h */; settings = {ATTRIBUTES = (Public, ); }; };
		D0F2DBA11098262D004280C1 /* FMResultSet.m in Sources */ = {isa = PBXBuildFile; fileRef = D0F2DB9A1098262D004280C1 /* FMResultSet.m */; };
		D0F2DBCF1098270F004280C1 /* libsqlite3.dylib in Frameworks */ = {isa = PBXBuildFile; fileRef = D0F2DBCE1098270F004280C1 /* libsqlite3.dylib */; };
		D0FC9518108213A800973FEE /* IMBiTunesVideoParser.h in Headers */ = {isa = PBXBuildFile; fileRef = D0FC9516108213A800973FEE /* IMBiTunesVideoParser.h */; settings = {ATTRIBUTES = (Public, ); }; };
		D0FC9519108213A800973FEE /* IMBiTunesVideoParser.m in Sources */ = {isa = PBXBuildFile; fileRef = D0FC9517108213A800973FEE /* IMBiTunesVideoParser.m */; };
		FC30D0261309777300463E52 /* IMBFlickrParser.m in Sources */ = {isa = PBXBuildFile; fileRef = FC30D0251309777300463E52 /* IMBFlickrParser.m */; };
		FCD9ABB410C677FF0092F441 /* IMBLoadMoreObject.h in Headers */ = {isa = PBXBuildFile; fileRef = FCD9ABB210C677FF0092F441 /* IMBLoadMoreObject.h */; };
		FCD9ABB510C677FF0092F441 /* IMBLoadMoreObject.m in Sources */ = {isa = PBXBuildFile; fileRef = FCD9ABB310C677FF0092F441 /* IMBLoadMoreObject.m */; };
/* End PBXBuildFile section */

/* Begin PBXContainerItemProxy section */
		CEC0F91C10852AF8002CE02E /* PBXContainerItemProxy */ = {
			isa = PBXContainerItemProxy;
			containerPortal = D0B7785410470A9F00D12548 /* ObjectiveFlickr.xcodeproj */;
			proxyType = 1;
			remoteGlobalIDString = 6A8666480F9593B200325E1C;
			remoteInfo = "ObjectiveFlickr (framework)";
		};
		D07BF167104C423B00B6C87D /* PBXContainerItemProxy */ = {
			isa = PBXContainerItemProxy;
			containerPortal = D0B7785410470A9F00D12548 /* ObjectiveFlickr.xcodeproj */;
			proxyType = 1;
			remoteGlobalIDString = 6A8666480F9593B200325E1C;
			remoteInfo = "ObjectiveFlickr (framework)";
		};
		D09934591011B6FA00C527B7 /* PBXContainerItemProxy */ = {
			isa = PBXContainerItemProxy;
			containerPortal = 0867D690FE84028FC02AAC07 /* Project object */;
			proxyType = 1;
			remoteGlobalIDString = 8DC2EF4F0486A6940098B216;
			remoteInfo = iMedia;
		};
		D0CEC48B1047BF7A00FA2A31 /* PBXContainerItemProxy */ = {
			isa = PBXContainerItemProxy;
			containerPortal = D0B7785410470A9F00D12548 /* ObjectiveFlickr.xcodeproj */;
			proxyType = 2;
			remoteGlobalIDString = 6A8666490F9593B200325E1C;
			remoteInfo = "ObjectiveFlickr (framework)";
		};
		D0CEC48D1047BF7A00FA2A31 /* PBXContainerItemProxy */ = {
			isa = PBXContainerItemProxy;
			containerPortal = D0B7785410470A9F00D12548 /* ObjectiveFlickr.xcodeproj */;
			proxyType = 2;
			remoteGlobalIDString = 6ABF72E60F939BE600B9179E;
			remoteInfo = "ObjectiveFlickr (library)";
		};
/* End PBXContainerItemProxy section */

/* Begin PBXCopyFilesBuildPhase section */
		D08E8FBA101A0F15005D8614 /* Copy Frameworks */ = {
			isa = PBXCopyFilesBuildPhase;
			buildActionMask = 2147483647;
			dstPath = "";
			dstSubfolderSpec = 10;
			files = (
				D07BF171104C426000B6C87D /* ObjectiveFlickr.framework in Copy Frameworks */,
				D08E8FB7101A0F0D005D8614 /* iMedia.framework in Copy Frameworks */,
			);
			name = "Copy Frameworks";
			runOnlyForDeploymentPostprocessing = 0;
		};
/* End PBXCopyFilesBuildPhase section */

/* Begin PBXFileReference section */
		0867D69BFE84028FC02AAC07 /* Foundation.framework */ = {isa = PBXFileReference; lastKnownFileType = wrapper.framework; name = Foundation.framework; path = /System/Library/Frameworks/Foundation.framework; sourceTree = "<absolute>"; };
		0867D6A5FE840307C02AAC07 /* AppKit.framework */ = {isa = PBXFileReference; lastKnownFileType = wrapper.framework; name = AppKit.framework; path = /System/Library/Frameworks/AppKit.framework; sourceTree = "<absolute>"; };
		1058C7B1FEA5585E11CA2CBB /* Cocoa.framework */ = {isa = PBXFileReference; lastKnownFileType = wrapper.framework; name = Cocoa.framework; path = /System/Library/Frameworks/Cocoa.framework; sourceTree = "<absolute>"; };
		274DF616114EF0B200AC8C03 /* IMBImageItem.h */ = {isa = PBXFileReference; fileEncoding = 4; lastKnownFileType = sourcecode.c.h; path = IMBImageItem.h; sourceTree = "<group>"; };
		274DF617114EF0B200AC8C03 /* IMBImageItem.m */ = {isa = PBXFileReference; fileEncoding = 4; lastKnownFileType = sourcecode.c.objc; path = IMBImageItem.m; sourceTree = "<group>"; };
		3016783413B1F435000E57D2 /* IMBTestTextView.h */ = {isa = PBXFileReference; fileEncoding = 4; lastKnownFileType = sourcecode.c.h; path = IMBTestTextView.h; sourceTree = "<group>"; };
		3016783513B1F435000E57D2 /* IMBTestTextView.m */ = {isa = PBXFileReference; fileEncoding = 4; lastKnownFileType = sourcecode.c.objc; path = IMBTestTextView.m; sourceTree = "<group>"; };
		3016792813B225B9000E57D2 /* badge_checkbox.png */ = {isa = PBXFileReference; lastKnownFileType = image.png; path = badge_checkbox.png; sourceTree = "<group>"; };
		3025E5611306877700706DB2 /* IMBiPhotoEventObjectViewController.h */ = {isa = PBXFileReference; fileEncoding = 4; lastKnownFileType = sourcecode.c.h; path = IMBiPhotoEventObjectViewController.h; sourceTree = "<group>"; };
		3025E5621306877700706DB2 /* IMBiPhotoEventObjectViewController.m */ = {isa = PBXFileReference; fileEncoding = 4; lastKnownFileType = sourcecode.c.objc; path = IMBiPhotoEventObjectViewController.m; sourceTree = "<group>"; };
		30394AB512DC64B400ACA531 /* ObjectiveFlickr.framework */ = {isa = PBXFileReference; lastKnownFileType = wrapper.framework; path = ObjectiveFlickr.framework; sourceTree = BUILT_PRODUCTS_DIR; };
		30394AC612DC665000ACA531 /* IMBSkimmableObjectViewController.h */ = {isa = PBXFileReference; fileEncoding = 4; lastKnownFileType = sourcecode.c.h; path = IMBSkimmableObjectViewController.h; sourceTree = "<group>"; };
		30394AC712DC665000ACA531 /* IMBSkimmableObjectViewController.m */ = {isa = PBXFileReference; fileEncoding = 4; lastKnownFileType = sourcecode.c.objc; path = IMBSkimmableObjectViewController.m; sourceTree = "<group>"; };
		30439222130D173C00DD1D34 /* IMBTestiPhotoEventBrowserCell.h */ = {isa = PBXFileReference; fileEncoding = 4; lastKnownFileType = sourcecode.c.h; path = IMBTestiPhotoEventBrowserCell.h; sourceTree = "<group>"; };
		30439223130D173C00DD1D34 /* IMBTestiPhotoEventBrowserCell.m */ = {isa = PBXFileReference; fileEncoding = 4; lastKnownFileType = sourcecode.c.objc; path = IMBTestiPhotoEventBrowserCell.m; sourceTree = "<group>"; };
		30E4D4FC130BCEAF00FDFBF2 /* IMBiPhotoEventNodeObject.h */ = {isa = PBXFileReference; fileEncoding = 4; lastKnownFileType = sourcecode.c.h; path = IMBiPhotoEventNodeObject.h; sourceTree = "<group>"; };
		30E4D4FD130BCEAF00FDFBF2 /* IMBiPhotoEventNodeObject.m */ = {isa = PBXFileReference; fileEncoding = 4; lastKnownFileType = sourcecode.c.objc; path = IMBiPhotoEventNodeObject.m; sourceTree = "<group>"; };
		30F90B2D13584FE700D13233 /* IMBAppleMediaParser.h */ = {isa = PBXFileReference; fileEncoding = 4; lastKnownFileType = sourcecode.c.h; path = IMBAppleMediaParser.h; sourceTree = "<group>"; };
		30F90B2E13584FE700D13233 /* IMBAppleMediaParser.m */ = {isa = PBXFileReference; fileEncoding = 4; lastKnownFileType = sourcecode.c.objc; path = IMBAppleMediaParser.m; sourceTree = "<group>"; };
		30F90B311358501A00D13233 /* IMBFaceObjectViewController.h */ = {isa = PBXFileReference; fileEncoding = 4; lastKnownFileType = sourcecode.c.h; path = IMBFaceObjectViewController.h; sourceTree = "<group>"; };
		30F90B321358501A00D13233 /* IMBFaceObjectViewController.m */ = {isa = PBXFileReference; fileEncoding = 4; lastKnownFileType = sourcecode.c.objc; path = IMBFaceObjectViewController.m; sourceTree = "<group>"; };
		30F90B351358521300D13233 /* IMBTestFaceBrowserCell.h */ = {isa = PBXFileReference; fileEncoding = 4; lastKnownFileType = sourcecode.c.h; path = IMBTestFaceBrowserCell.h; sourceTree = "<group>"; };
		30F90B361358521300D13233 /* IMBTestFaceBrowserCell.m */ = {isa = PBXFileReference; fileEncoding = 4; lastKnownFileType = sourcecode.c.objc; path = IMBTestFaceBrowserCell.m; sourceTree = "<group>"; };
		30F90B371358521300D13233 /* IMBTestFacesBackgroundLayer.h */ = {isa = PBXFileReference; fileEncoding = 4; lastKnownFileType = sourcecode.c.h; path = IMBTestFacesBackgroundLayer.h; sourceTree = "<group>"; };
		30F90B381358521300D13233 /* IMBTestFacesBackgroundLayer.m */ = {isa = PBXFileReference; fileEncoding = 4; lastKnownFileType = sourcecode.c.objc; path = IMBTestFacesBackgroundLayer.m; sourceTree = "<group>"; };
		32DBCF5E0370ADEE00C91783 /* iMedia.pch */ = {isa = PBXFileReference; fileEncoding = 4; lastKnownFileType = sourcecode.c.h; path = iMedia.pch; sourceTree = "<group>"; };
		8DC2EF5A0486A6940098B216 /* Info.plist */ = {isa = PBXFileReference; fileEncoding = 4; lastKnownFileType = text.plist.xml; path = Info.plist; sourceTree = "<group>"; };
		8DC2EF5B0486A6940098B216 /* iMedia.framework */ = {isa = PBXFileReference; explicitFileType = wrapper.framework; includeInIndex = 0; path = iMedia.framework; sourceTree = BUILT_PRODUCTS_DIR; };
		8F47B38F10C416050013ED25 /* IMBOrderedDictionary.h */ = {isa = PBXFileReference; fileEncoding = 4; lastKnownFileType = sourcecode.c.h; path = IMBOrderedDictionary.h; sourceTree = "<group>"; };
		8F47B39010C416050013ED25 /* IMBOrderedDictionary.m */ = {isa = PBXFileReference; fileEncoding = 4; lastKnownFileType = sourcecode.c.objc; path = IMBOrderedDictionary.m; sourceTree = "<group>"; };
		8F7945CC139518CD0066E133 /* IMBiPhotoObjectPromise.h */ = {isa = PBXFileReference; fileEncoding = 4; lastKnownFileType = sourcecode.c.h; path = IMBiPhotoObjectPromise.h; sourceTree = "<group>"; };
		8F7945CD139518CD0066E133 /* IMBiPhotoObjectPromise.m */ = {isa = PBXFileReference; fileEncoding = 4; lastKnownFileType = sourcecode.c.objc; path = IMBiPhotoObjectPromise.m; sourceTree = "<group>"; };
		8F93177C10A9FC53002CDB19 /* IMBPyramidObjectPromise.h */ = {isa = PBXFileReference; fileEncoding = 4; lastKnownFileType = sourcecode.c.h; path = IMBPyramidObjectPromise.h; sourceTree = "<group>"; };
		8F93177D10A9FC53002CDB19 /* IMBPyramidObjectPromise.m */ = {isa = PBXFileReference; fileEncoding = 4; lastKnownFileType = sourcecode.c.objc; path = IMBPyramidObjectPromise.m; sourceTree = "<group>"; };
		8FC2089B11C29E1C0083EAB3 /* IMBLightroom3VideoParser.h */ = {isa = PBXFileReference; fileEncoding = 4; lastKnownFileType = sourcecode.c.h; path = IMBLightroom3VideoParser.h; sourceTree = "<group>"; };
		8FC2089C11C29E1C0083EAB3 /* IMBLightroom3VideoParser.m */ = {isa = PBXFileReference; fileEncoding = 4; lastKnownFileType = sourcecode.c.objc; path = IMBLightroom3VideoParser.m; sourceTree = "<group>"; };
		8FC2559610A851C500F19642 /* IMBLightroom2Parser.h */ = {isa = PBXFileReference; fileEncoding = 4; lastKnownFileType = sourcecode.c.h; path = IMBLightroom2Parser.h; sourceTree = "<group>"; };
		8FC2559710A851C500F19642 /* IMBLightroom2Parser.m */ = {isa = PBXFileReference; fileEncoding = 4; lastKnownFileType = sourcecode.c.objc; path = IMBLightroom2Parser.m; sourceTree = "<group>"; };
		8FC2560E10A8706000F19642 /* IMBLightroom1Parser.h */ = {isa = PBXFileReference; fileEncoding = 4; lastKnownFileType = sourcecode.c.h; path = IMBLightroom1Parser.h; sourceTree = "<group>"; };
		8FC2560F10A8706000F19642 /* IMBLightroom1Parser.m */ = {isa = PBXFileReference; fileEncoding = 4; lastKnownFileType = sourcecode.c.objc; path = IMBLightroom1Parser.m; sourceTree = "<group>"; };
		8FCA063D12368342009072AE /* IMBApertureHeaderView.xib */ = {isa = PBXFileReference; lastKnownFileType = file.xib; path = IMBApertureHeaderView.xib; sourceTree = "<group>"; };
		8FCA064012368388009072AE /* IMBApertureHeaderViewController.h */ = {isa = PBXFileReference; fileEncoding = 4; lastKnownFileType = sourcecode.c.h; path = IMBApertureHeaderViewController.h; sourceTree = "<group>"; };
		8FCA064112368388009072AE /* IMBApertureHeaderViewController.m */ = {isa = PBXFileReference; fileEncoding = 4; lastKnownFileType = sourcecode.c.objc; path = IMBApertureHeaderViewController.m; sourceTree = "<group>"; };
		8FFCBFCE10A8CD9C00377C33 /* IMBLightroom3Parser.h */ = {isa = PBXFileReference; fileEncoding = 4; lastKnownFileType = sourcecode.c.h; path = IMBLightroom3Parser.h; sourceTree = "<group>"; };
		8FFCBFCF10A8CD9C00377C33 /* IMBLightroom3Parser.m */ = {isa = PBXFileReference; fileEncoding = 4; lastKnownFileType = sourcecode.c.objc; path = IMBLightroom3Parser.m; sourceTree = "<group>"; };
		CE09F301124823020094EC48 /* IMBURLGetSizeOperation.h */ = {isa = PBXFileReference; fileEncoding = 4; lastKnownFileType = sourcecode.c.h; path = IMBURLGetSizeOperation.h; sourceTree = "<group>"; };
		CE09F302124823020094EC48 /* IMBURLGetSizeOperation.m */ = {isa = PBXFileReference; fileEncoding = 4; lastKnownFileType = sourcecode.c.objc; path = IMBURLGetSizeOperation.m; sourceTree = "<group>"; };
		CE0E0C80104C72A200EE6B09 /* Security.framework */ = {isa = PBXFileReference; lastKnownFileType = wrapper.framework; name = Security.framework; path = /System/Library/Frameworks/Security.framework; sourceTree = "<absolute>"; };
		CE1AED32129C475200694472 /* js.tiff */ = {isa = PBXFileReference; lastKnownFileType = image.tiff; path = js.tiff; sourceTree = "<group>"; };
		CE1DE6481386E2E600C3F780 /* pt_BR */ = {isa = PBXFileReference; fileEncoding = 10; lastKnownFileType = text.plist.strings; name = pt_BR; path = pt_BR.lproj/Localizable.strings; sourceTree = SOURCE_ROOT; };
		CE28E51A124192A800B00F3D /* IMBDisableTitleToColorTransformer.h */ = {isa = PBXFileReference; fileEncoding = 4; lastKnownFileType = sourcecode.c.h; path = IMBDisableTitleToColorTransformer.h; sourceTree = "<group>"; };
		CE28E51B124192A800B00F3D /* IMBDisableTitleToColorTransformer.m */ = {isa = PBXFileReference; fileEncoding = 4; lastKnownFileType = sourcecode.c.objc; path = IMBDisableTitleToColorTransformer.m; sourceTree = "<group>"; };
		CE394AC11371A1F700EF0D1E /* cork-background.jpg */ = {isa = PBXFileReference; lastKnownFileType = image.jpeg; path = "cork-background.jpg"; sourceTree = "<group>"; };
		CE3EC9A0124AAC0700D8435B /* NSURL+iMedia.h */ = {isa = PBXFileReference; fileEncoding = 4; lastKnownFileType = sourcecode.c.h; path = "NSURL+iMedia.h"; sourceTree = "<group>"; };
		CE3EC9A1124AAC0700D8435B /* NSURL+iMedia.m */ = {isa = PBXFileReference; fileEncoding = 4; lastKnownFileType = sourcecode.c.objc; path = "NSURL+iMedia.m"; sourceTree = "<group>"; };
		CE6524C11253AF47003A9AA0 /* warning.tiff */ = {isa = PBXFileReference; lastKnownFileType = image.tiff; path = warning.tiff; sourceTree = "<group>"; };
		CE69E9D8114B05EA0016E5E0 /* firefox_allBookmarks.png */ = {isa = PBXFileReference; lastKnownFileType = image.png; path = firefox_allBookmarks.png; sourceTree = "<group>"; };
		CE69E9D9114B05EA0016E5E0 /* firefox_bookmarksMenu.png */ = {isa = PBXFileReference; lastKnownFileType = image.png; path = firefox_bookmarksMenu.png; sourceTree = "<group>"; };
		CE69E9DA114B05EA0016E5E0 /* firefox_bookmarksToolbar.png */ = {isa = PBXFileReference; lastKnownFileType = image.png; path = firefox_bookmarksToolbar.png; sourceTree = "<group>"; };
		CE69E9DB114B05EA0016E5E0 /* firefox_unfiledBookmarks.png */ = {isa = PBXFileReference; lastKnownFileType = image.png; path = firefox_unfiledBookmarks.png; sourceTree = "<group>"; };
		CE69E9DC114B05EA0016E5E0 /* firefox_tag.png */ = {isa = PBXFileReference; lastKnownFileType = image.png; path = firefox_tag.png; sourceTree = "<group>"; };
		CE87008C146204E300CAFED2 /* zh_CN */ = {isa = PBXFileReference; fileEncoding = 10; lastKnownFileType = text.plist.strings; name = zh_CN; path = zh_CN.lproj/Localizable.strings; sourceTree = SOURCE_ROOT; };
		CEA8A04912D3EC70008CD7CB /* IMBSmartFolderNodeObject.h */ = {isa = PBXFileReference; fileEncoding = 4; lastKnownFileType = sourcecode.c.h; path = IMBSmartFolderNodeObject.h; sourceTree = "<group>"; };
		CEA8A04A12D3EC70008CD7CB /* IMBSmartFolderNodeObject.m */ = {isa = PBXFileReference; fileEncoding = 4; lastKnownFileType = sourcecode.c.objc; path = IMBSmartFolderNodeObject.m; sourceTree = "<group>"; };
		CEAF1F22125A7DBF001C3EBB /* iMedia.tiff */ = {isa = PBXFileReference; lastKnownFileType = image.tiff; path = iMedia.tiff; sourceTree = "<group>"; };
		CEAF1F23125A7DBF001C3EBB /* i.tiff */ = {isa = PBXFileReference; lastKnownFileType = image.tiff; path = i.tiff; sourceTree = "<group>"; };
		CEAF1F24125A7DBF001C3EBB /* i2.tiff */ = {isa = PBXFileReference; lastKnownFileType = image.tiff; path = i2.tiff; sourceTree = "<group>"; };
		CEAF1F2C125A7DE4001C3EBB /* NSWindow_Flipr.m */ = {isa = PBXFileReference; fileEncoding = 4; lastKnownFileType = sourcecode.c.objc; path = NSWindow_Flipr.m; sourceTree = "<group>"; };
		CEAF1F2D125A7DE4001C3EBB /* NSWindow_Flipr.h */ = {isa = PBXFileReference; fileEncoding = 4; lastKnownFileType = sourcecode.c.h; path = NSWindow_Flipr.h; sourceTree = "<group>"; };
		CEAF1F39125A80D4001C3EBB /* IMBHoverButton.h */ = {isa = PBXFileReference; fileEncoding = 4; lastKnownFileType = sourcecode.c.h; path = IMBHoverButton.h; sourceTree = "<group>"; };
		CEAF1F3A125A80D4001C3EBB /* IMBHoverButton.m */ = {isa = PBXFileReference; fileEncoding = 4; lastKnownFileType = sourcecode.c.objc; path = IMBHoverButton.m; sourceTree = "<group>"; };
		CEAF1FE4125A8B6A001C3EBB /* Credits.html */ = {isa = PBXFileReference; fileEncoding = 4; lastKnownFileType = text.html; path = Credits.html; sourceTree = "<group>"; };
		CEF65395117E5C28003FF1A5 /* Attribute.pdf */ = {isa = PBXFileReference; lastKnownFileType = image.pdf; name = Attribute.pdf; path = CC/Attribute.pdf; sourceTree = "<group>"; };
		CEF65396117E5C28003FF1A5 /* CC.pdf */ = {isa = PBXFileReference; lastKnownFileType = image.pdf; name = CC.pdf; path = CC/CC.pdf; sourceTree = "<group>"; };
		CEF65397117E5C28003FF1A5 /* commercial.pdf */ = {isa = PBXFileReference; lastKnownFileType = image.pdf; name = commercial.pdf; path = CC/commercial.pdf; sourceTree = "<group>"; };
		CEF65398117E5C28003FF1A5 /* noderivatives.pdf */ = {isa = PBXFileReference; lastKnownFileType = image.pdf; name = noderivatives.pdf; path = CC/noderivatives.pdf; sourceTree = "<group>"; };
		CEF65399117E5C28003FF1A5 /* noncommercial.pdf */ = {isa = PBXFileReference; lastKnownFileType = image.pdf; name = noncommercial.pdf; path = CC/noncommercial.pdf; sourceTree = "<group>"; };
		CEF6539A117E5C28003FF1A5 /* remix.pdf */ = {isa = PBXFileReference; lastKnownFileType = image.pdf; name = remix.pdf; path = CC/remix.pdf; sourceTree = "<group>"; };
		CEF6539B117E5C28003FF1A5 /* sharealike.pdf */ = {isa = PBXFileReference; lastKnownFileType = image.pdf; name = sharealike.pdf; path = CC/sharealike.pdf; sourceTree = "<group>"; };
		CEF65425117E64FA003FF1A5 /* any.pdf */ = {isa = PBXFileReference; lastKnownFileType = image.pdf; name = any.pdf; path = CC/any.pdf; sourceTree = "<group>"; };
		CEF686B31062D0BD005D7E72 /* IMBComboTableView.h */ = {isa = PBXFileReference; fileEncoding = 4; lastKnownFileType = sourcecode.c.h; path = IMBComboTableView.h; sourceTree = "<group>"; };
		CEF686B41062D0BD005D7E72 /* IMBComboTableView.m */ = {isa = PBXFileReference; fileEncoding = 4; lastKnownFileType = sourcecode.c.objc; path = IMBComboTableView.m; sourceTree = "<group>"; };
		CEF686B81062D18F005D7E72 /* IMBComboTextCell.h */ = {isa = PBXFileReference; fileEncoding = 4; lastKnownFileType = sourcecode.c.h; path = IMBComboTextCell.h; sourceTree = "<group>"; };
		CEF686B91062D18F005D7E72 /* IMBComboTextCell.m */ = {isa = PBXFileReference; fileEncoding = 4; lastKnownFileType = sourcecode.c.objc; path = IMBComboTextCell.m; sourceTree = "<group>"; };
		CEF687171062DAF0005D7E72 /* IMBDynamicTableView.h */ = {isa = PBXFileReference; fileEncoding = 4; lastKnownFileType = sourcecode.c.h; path = IMBDynamicTableView.h; sourceTree = "<group>"; };
		CEF687181062DAF0005D7E72 /* IMBDynamicTableView.m */ = {isa = PBXFileReference; fileEncoding = 4; lastKnownFileType = sourcecode.c.objc; path = IMBDynamicTableView.m; sourceTree = "<group>"; };
		CEF69568106421CA005D7E72 /* QuickLook.framework */ = {isa = PBXFileReference; lastKnownFileType = wrapper.framework; name = QuickLook.framework; path = /System/Library/Frameworks/QuickLook.framework; sourceTree = "<absolute>"; };
		CEF695D9106434FD005D7E72 /* IMBXBELParser.h */ = {isa = PBXFileReference; fileEncoding = 4; lastKnownFileType = sourcecode.c.h; path = IMBXBELParser.h; sourceTree = "<group>"; };
		CEF695DA106434FE005D7E72 /* IMBXBELParser.m */ = {isa = PBXFileReference; fileEncoding = 4; lastKnownFileType = sourcecode.c.objc; path = IMBXBELParser.m; sourceTree = "<group>"; };
		CEF695DB106434FE005D7E72 /* OmniwebBookmarksToXBEL.xslt */ = {isa = PBXFileReference; fileEncoding = 4; lastKnownFileType = text.xml; path = OmniwebBookmarksToXBEL.xslt; sourceTree = "<group>"; };
		CEF695DC106434FE005D7E72 /* IMBOmniWebParser.h */ = {isa = PBXFileReference; fileEncoding = 4; lastKnownFileType = sourcecode.c.h; path = IMBOmniWebParser.h; sourceTree = "<group>"; };
		CEF695DD106434FE005D7E72 /* IMBOmniWebParser.m */ = {isa = PBXFileReference; fileEncoding = 4; lastKnownFileType = sourcecode.c.objc; path = IMBOmniWebParser.m; sourceTree = "<group>"; };
		CEF695DE106434FE005D7E72 /* IMBFireFoxParser.h */ = {isa = PBXFileReference; fileEncoding = 4; lastKnownFileType = sourcecode.c.h; path = IMBFireFoxParser.h; sourceTree = "<group>"; };
		CEF695DF106434FE005D7E72 /* IMBFireFoxParser.m */ = {isa = PBXFileReference; fileEncoding = 4; lastKnownFileType = sourcecode.c.objc; path = IMBFireFoxParser.m; sourceTree = "<group>"; };
		CEF695FF10643A25005D7E72 /* WebKit.framework */ = {isa = PBXFileReference; lastKnownFileType = wrapper.framework; name = WebKit.framework; path = /System/Library/Frameworks/WebKit.framework; sourceTree = "<absolute>"; };
		CEF696FD10643CF4005D7E72 /* IMBLinkView.xib */ = {isa = PBXFileReference; lastKnownFileType = file.xib; path = IMBLinkView.xib; sourceTree = "<group>"; };
		CEF6970610643D60005D7E72 /* IMBLinkViewController.h */ = {isa = PBXFileReference; fileEncoding = 4; lastKnownFileType = sourcecode.c.h; path = IMBLinkViewController.h; sourceTree = "<group>"; };
		CEF6970710643D60005D7E72 /* IMBLinkViewController.m */ = {isa = PBXFileReference; fileEncoding = 4; lastKnownFileType = sourcecode.c.objc; path = IMBLinkViewController.m; sourceTree = "<group>"; };
		CEF7A22312B1B71800DBE412 /* url_icon.tiff */ = {isa = PBXFileReference; lastKnownFileType = image.tiff; path = url_icon.tiff; sourceTree = "<group>"; };
		D00D0AA612258E4A000924AE /* IMBFlickrHeaderView.xib */ = {isa = PBXFileReference; lastKnownFileType = file.xib; path = IMBFlickrHeaderView.xib; sourceTree = "<group>"; };
		D00D0AA712258E4A000924AE /* IMBFlickrHeaderViewController.h */ = {isa = PBXFileReference; fileEncoding = 4; lastKnownFileType = sourcecode.c.h; path = IMBFlickrHeaderViewController.h; sourceTree = "<group>"; };
		D00D0AA812258E4A000924AE /* IMBFlickrHeaderViewController.m */ = {isa = PBXFileReference; fileEncoding = 4; lastKnownFileType = sourcecode.c.objc; path = IMBFlickrHeaderViewController.m; sourceTree = "<group>"; };
		D010384A10714CB3007C88D7 /* IMBNodeObject.h */ = {isa = PBXFileReference; fileEncoding = 4; lastKnownFileType = sourcecode.c.h; path = IMBNodeObject.h; sourceTree = "<group>"; };
		D010384B10714CB3007C88D7 /* IMBNodeObject.m */ = {isa = PBXFileReference; fileEncoding = 4; lastKnownFileType = sourcecode.c.objc; path = IMBNodeObject.m; sourceTree = "<group>"; };
		D0103889107152A9007C88D7 /* IMBObjectThumbnailLoadOperation.h */ = {isa = PBXFileReference; fileEncoding = 4; lastKnownFileType = sourcecode.c.h; path = IMBObjectThumbnailLoadOperation.h; sourceTree = "<group>"; };
		D010388A107152A9007C88D7 /* IMBObjectThumbnailLoadOperation.m */ = {isa = PBXFileReference; fileEncoding = 4; lastKnownFileType = sourcecode.c.objc; path = IMBObjectThumbnailLoadOperation.m; sourceTree = "<group>"; };
		D01038E21071E111007C88D7 /* IMBObjectFifoCache.h */ = {isa = PBXFileReference; fileEncoding = 4; lastKnownFileType = sourcecode.c.h; path = IMBObjectFifoCache.h; sourceTree = "<group>"; };
		D01038E31071E111007C88D7 /* IMBObjectFifoCache.m */ = {isa = PBXFileReference; fileEncoding = 4; lastKnownFileType = sourcecode.c.objc; path = IMBObjectFifoCache.m; sourceTree = "<group>"; };
		D023460410CA5E2C00E14112 /* load-more-normal.pdf */ = {isa = PBXFileReference; lastKnownFileType = image.pdf; path = "load-more-normal.pdf"; sourceTree = "<group>"; };
		D023460510CA5E2C00E14112 /* load-more-pressed.pdf */ = {isa = PBXFileReference; lastKnownFileType = image.pdf; path = "load-more-pressed.pdf"; sourceTree = "<group>"; };
		D02CD4CC1224F78E00C773A2 /* en */ = {isa = PBXFileReference; fileEncoding = 10; lastKnownFileType = text.plist.strings; name = en; path = en.lproj/Localizable.strings; sourceTree = SOURCE_ROOT; };
		D02CD5C71225138400C773A2 /* de */ = {isa = PBXFileReference; fileEncoding = 10; lastKnownFileType = text.plist.strings; name = de; path = de.lproj/Localizable.strings; sourceTree = SOURCE_ROOT; };
		D02CD5C81225138800C773A2 /* fr */ = {isa = PBXFileReference; fileEncoding = 10; lastKnownFileType = text.plist.strings; name = fr; path = fr.lproj/Localizable.strings; sourceTree = SOURCE_ROOT; };
		D02D17581081CF3B00142E8A /* IMBGarageBandParser.h */ = {isa = PBXFileReference; fileEncoding = 4; lastKnownFileType = sourcecode.c.h; path = IMBGarageBandParser.h; sourceTree = "<group>"; };
		D02D17591081CF3B00142E8A /* IMBGarageBandParser.m */ = {isa = PBXFileReference; fileEncoding = 4; lastKnownFileType = sourcecode.c.objc; path = IMBGarageBandParser.m; sourceTree = "<group>"; };
		D02D7911104BC89900309DC0 /* IMBComboViewTemplate.pdf */ = {isa = PBXFileReference; lastKnownFileType = image.pdf; path = IMBComboViewTemplate.pdf; sourceTree = "<group>"; };
		D02E53C610A5563500B205BD /* NSData+SKExtensions.h */ = {isa = PBXFileReference; fileEncoding = 4; lastKnownFileType = sourcecode.c.h; path = "NSData+SKExtensions.h"; sourceTree = "<group>"; };
		D02E53C710A5563500B205BD /* NSData+SKExtensions.m */ = {isa = PBXFileReference; fileEncoding = 4; lastKnownFileType = sourcecode.c.objc; path = "NSData+SKExtensions.m"; sourceTree = "<group>"; };
		D032CB78109A2F4A00D84782 /* IMBMovieObject.h */ = {isa = PBXFileReference; fileEncoding = 4; lastKnownFileType = sourcecode.c.h; path = IMBMovieObject.h; sourceTree = "<group>"; };
		D032CB79109A2F4A00D84782 /* IMBMovieObject.m */ = {isa = PBXFileReference; fileEncoding = 4; lastKnownFileType = sourcecode.c.objc; path = IMBMovieObject.m; sourceTree = "<group>"; };
		D032CE40109B2F2200D84782 /* Flickr.png */ = {isa = PBXFileReference; lastKnownFileType = image.png; path = Flickr.png; sourceTree = "<group>"; };
		D032CE42109B301100D84782 /* IMBFlickrNode.h */ = {isa = PBXFileReference; fileEncoding = 4; lastKnownFileType = sourcecode.c.h; path = IMBFlickrNode.h; sourceTree = "<group>"; };
		D032CE43109B301100D84782 /* IMBFlickrNode.m */ = {isa = PBXFileReference; fileEncoding = 4; lastKnownFileType = sourcecode.c.objc; path = IMBFlickrNode.m; sourceTree = "<group>"; };
		D0363E7A11D3787800E0579F /* NSView+iMedia.h */ = {isa = PBXFileReference; fileEncoding = 4; lastKnownFileType = sourcecode.c.h; path = "NSView+iMedia.h"; sourceTree = "<group>"; };
		D0363E7B11D3787800E0579F /* NSView+iMedia.m */ = {isa = PBXFileReference; fileEncoding = 4; lastKnownFileType = sourcecode.c.objc; path = "NSView+iMedia.m"; sourceTree = "<group>"; };
		D03C283E108265C300BD55CF /* IMBiPhotoVideoParser.h */ = {isa = PBXFileReference; fileEncoding = 4; lastKnownFileType = sourcecode.c.h; path = IMBiPhotoVideoParser.h; sourceTree = "<group>"; };
		D03C283F108265C300BD55CF /* IMBiPhotoVideoParser.m */ = {isa = PBXFileReference; fileEncoding = 4; lastKnownFileType = sourcecode.c.objc; path = IMBiPhotoVideoParser.m; sourceTree = "<group>"; };
		D0403B4F10918C03000F0AE1 /* IMBSafariBookmarkParser.h */ = {isa = PBXFileReference; fileEncoding = 4; lastKnownFileType = sourcecode.c.h; path = IMBSafariBookmarkParser.h; sourceTree = "<group>"; };
		D0403B5010918C03000F0AE1 /* IMBSafariBookmarkParser.m */ = {isa = PBXFileReference; fileEncoding = 4; lastKnownFileType = sourcecode.c.objc; path = IMBSafariBookmarkParser.m; sourceTree = "<group>"; };
		D04083C61235490F005375FC /* IMBFlickrObject.h */ = {isa = PBXFileReference; fileEncoding = 4; lastKnownFileType = sourcecode.c.h; path = IMBFlickrObject.h; sourceTree = "<group>"; };
		D04083C71235490F005375FC /* IMBFlickrObject.m */ = {isa = PBXFileReference; fileEncoding = 4; lastKnownFileType = sourcecode.c.objc; path = IMBFlickrObject.m; sourceTree = "<group>"; };
		D0467BAE112C220F00C1AA4E /* IMBApertureAudioParser.h */ = {isa = PBXFileReference; fileEncoding = 4; lastKnownFileType = sourcecode.c.h; path = IMBApertureAudioParser.h; sourceTree = "<group>"; };
		D0467BAF112C220F00C1AA4E /* IMBApertureAudioParser.m */ = {isa = PBXFileReference; fileEncoding = 4; lastKnownFileType = sourcecode.c.objc; path = IMBApertureAudioParser.m; sourceTree = "<group>"; };
		D0467BB2112C223600C1AA4E /* IMBApertureVideoParser.h */ = {isa = PBXFileReference; fileEncoding = 4; lastKnownFileType = sourcecode.c.h; path = IMBApertureVideoParser.h; sourceTree = "<group>"; };
		D0467BB3112C223600C1AA4E /* IMBApertureVideoParser.m */ = {isa = PBXFileReference; fileEncoding = 4; lastKnownFileType = sourcecode.c.objc; path = IMBApertureVideoParser.m; sourceTree = "<group>"; };
		D049EF5310346C1C003CC49C /* IMBNodeCell.h */ = {isa = PBXFileReference; fileEncoding = 4; lastKnownFileType = sourcecode.c.h; path = IMBNodeCell.h; sourceTree = "<group>"; };
		D049EF5410346C1C003CC49C /* IMBNodeCell.m */ = {isa = PBXFileReference; fileEncoding = 4; lastKnownFileType = sourcecode.c.objc; path = IMBNodeCell.m; sourceTree = "<group>"; };
		D049F0081034993E003CC49C /* NSImage+iMedia.h */ = {isa = PBXFileReference; fileEncoding = 4; lastKnownFileType = sourcecode.c.h; path = "NSImage+iMedia.h"; sourceTree = "<group>"; };
		D049F0091034993E003CC49C /* NSImage+iMedia.m */ = {isa = PBXFileReference; fileEncoding = 4; lastKnownFileType = sourcecode.c.objc; path = "NSImage+iMedia.m"; sourceTree = "<group>"; };
		D049F0401034A86B003CC49C /* IMBIconCache.h */ = {isa = PBXFileReference; fileEncoding = 4; lastKnownFileType = sourcecode.c.h; path = IMBIconCache.h; sourceTree = "<group>"; };
		D049F0411034A86B003CC49C /* IMBIconCache.m */ = {isa = PBXFileReference; fileEncoding = 4; lastKnownFileType = sourcecode.c.objc; path = IMBIconCache.m; sourceTree = "<group>"; };
		D04FFEB9103BE81600104EB8 /* IMBObjectsPromise.h */ = {isa = PBXFileReference; fileEncoding = 4; lastKnownFileType = sourcecode.c.h; path = IMBObjectsPromise.h; sourceTree = "<group>"; };
		D04FFEBA103BE81600104EB8 /* IMBObjectsPromise.m */ = {isa = PBXFileReference; fileEncoding = 4; lastKnownFileType = sourcecode.c.objc; path = IMBObjectsPromise.m; sourceTree = "<group>"; };
		D052AFD010538B7B00988F53 /* IMBURLDownloadOperation.h */ = {isa = PBXFileReference; fileEncoding = 4; lastKnownFileType = sourcecode.c.h; path = IMBURLDownloadOperation.h; sourceTree = "<group>"; };
		D052AFD110538B7B00988F53 /* IMBURLDownloadOperation.m */ = {isa = PBXFileReference; fileEncoding = 4; lastKnownFileType = sourcecode.c.objc; path = IMBURLDownloadOperation.m; sourceTree = "<group>"; };
		D052B0931053B0F700988F53 /* IMBProgressWindowController.h */ = {isa = PBXFileReference; fileEncoding = 4; lastKnownFileType = sourcecode.c.h; path = IMBProgressWindowController.h; sourceTree = "<group>"; };
		D052B0941053B0F700988F53 /* IMBProgressWindowController.m */ = {isa = PBXFileReference; fileEncoding = 4; lastKnownFileType = sourcecode.c.objc; path = IMBProgressWindowController.m; sourceTree = "<group>"; };
		D052B0C01053B4AB00988F53 /* IMBProgress.xib */ = {isa = PBXFileReference; lastKnownFileType = file.xib; path = IMBProgress.xib; sourceTree = "<group>"; };
		D05A9491102EB022005DF9CE /* IMBImageCaptureParser.h */ = {isa = PBXFileReference; fileEncoding = 4; lastKnownFileType = sourcecode.c.h; path = IMBImageCaptureParser.h; sourceTree = "<group>"; };
		D05A9492102EB022005DF9CE /* IMBImageCaptureParser.m */ = {isa = PBXFileReference; fileEncoding = 4; lastKnownFileType = sourcecode.c.objc; path = IMBImageCaptureParser.m; sourceTree = "<group>"; };
		D05A94A4102EB14A005DF9CE /* ICADevices.framework */ = {isa = PBXFileReference; lastKnownFileType = wrapper.framework; name = ICADevices.framework; path = System/Library/Frameworks/ICADevices.framework; sourceTree = SDKROOT; };
		D0760AC210C5027100F2119C /* IMBProject.xcconfig */ = {isa = PBXFileReference; fileEncoding = 4; lastKnownFileType = text.xcconfig; path = IMBProject.xcconfig; sourceTree = SOURCE_ROOT; };
		D08070BD10442CD700891137 /* IMBMovieViewController.h */ = {isa = PBXFileReference; fileEncoding = 4; lastKnownFileType = sourcecode.c.h; path = IMBMovieViewController.h; sourceTree = "<group>"; };
		D08070BE10442CD700891137 /* IMBMovieViewController.m */ = {isa = PBXFileReference; fileEncoding = 4; lastKnownFileType = sourcecode.c.objc; path = IMBMovieViewController.m; sourceTree = "<group>"; };
		D08070C110442CE100891137 /* IMBAudioViewController.h */ = {isa = PBXFileReference; fileEncoding = 4; lastKnownFileType = sourcecode.c.h; path = IMBAudioViewController.h; sourceTree = "<group>"; };
		D08070C210442CE100891137 /* IMBAudioViewController.m */ = {isa = PBXFileReference; fileEncoding = 4; lastKnownFileType = sourcecode.c.objc; path = IMBAudioViewController.m; sourceTree = "<group>"; };
		D08070C710442DAE00891137 /* IMBAudioView.xib */ = {isa = PBXFileReference; lastKnownFileType = file.xib; path = IMBAudioView.xib; sourceTree = "<group>"; };
		D08070C910442DC800891137 /* IMBMovieView.xib */ = {isa = PBXFileReference; lastKnownFileType = file.xib; path = IMBMovieView.xib; sourceTree = "<group>"; };
		D08070E910442F0500891137 /* IMBPanel.xib */ = {isa = PBXFileReference; lastKnownFileType = file.xib; path = IMBPanel.xib; sourceTree = "<group>"; };
		D08C5C9C104862540068FF07 /* IMBTextFieldCell.h */ = {isa = PBXFileReference; fileEncoding = 4; lastKnownFileType = sourcecode.c.h; path = IMBTextFieldCell.h; sourceTree = "<group>"; };
		D08C5C9D104862540068FF07 /* IMBTextFieldCell.m */ = {isa = PBXFileReference; fileEncoding = 4; lastKnownFileType = sourcecode.c.objc; path = IMBTextFieldCell.m; sourceTree = "<group>"; };
		D08E8B661019C916005D8614 /* UKFileWatcher.h */ = {isa = PBXFileReference; fileEncoding = 4; lastKnownFileType = sourcecode.c.h; path = UKFileWatcher.h; sourceTree = "<group>"; };
		D08E8B671019C916005D8614 /* UKFileWatcher.m */ = {isa = PBXFileReference; fileEncoding = 4; lastKnownFileType = sourcecode.c.objc; path = UKFileWatcher.m; sourceTree = "<group>"; };
		D08E8B681019C916005D8614 /* UKFNSubscribeFileWatcher.h */ = {isa = PBXFileReference; fileEncoding = 4; lastKnownFileType = sourcecode.c.h; path = UKFNSubscribeFileWatcher.h; sourceTree = "<group>"; };
		D08E8B691019C916005D8614 /* UKFNSubscribeFileWatcher.m */ = {isa = PBXFileReference; fileEncoding = 4; lastKnownFileType = sourcecode.c.objc; path = UKFNSubscribeFileWatcher.m; sourceTree = "<group>"; };
		D08E8B6A1019C916005D8614 /* UKFSEventsWatcher.h */ = {isa = PBXFileReference; fileEncoding = 4; lastKnownFileType = sourcecode.c.h; path = UKFSEventsWatcher.h; sourceTree = "<group>"; };
		D08E8B6B1019C916005D8614 /* UKFSEventsWatcher.m */ = {isa = PBXFileReference; fileEncoding = 4; lastKnownFileType = sourcecode.c.objc; path = UKFSEventsWatcher.m; sourceTree = "<group>"; };
		D08E8B6C1019C916005D8614 /* UKKQueue.h */ = {isa = PBXFileReference; fileEncoding = 4; lastKnownFileType = sourcecode.c.h; path = UKKQueue.h; sourceTree = "<group>"; };
		D08E8B6D1019C916005D8614 /* UKKQueue.m */ = {isa = PBXFileReference; fileEncoding = 4; lastKnownFileType = sourcecode.c.objc; path = UKKQueue.m; sourceTree = "<group>"; };
		D08E8B761019C99B005D8614 /* IMBFileWatcher.h */ = {isa = PBXFileReference; fileEncoding = 4; lastKnownFileType = sourcecode.c.h; path = IMBFileWatcher.h; sourceTree = "<group>"; };
		D08E8BFE1019D0E7005D8614 /* UKMainThreadProxy.h */ = {isa = PBXFileReference; fileEncoding = 4; lastKnownFileType = sourcecode.c.h; path = UKMainThreadProxy.h; sourceTree = "<group>"; };
		D08E8BFF1019D0E7005D8614 /* UKMainThreadProxy.m */ = {isa = PBXFileReference; fileEncoding = 4; lastKnownFileType = sourcecode.c.objc; path = UKMainThreadProxy.m; sourceTree = "<group>"; };
		D08E8D291019E89E005D8614 /* IMBKQueue.h */ = {isa = PBXFileReference; fileEncoding = 4; lastKnownFileType = sourcecode.c.h; path = IMBKQueue.h; sourceTree = "<group>"; };
		D08E8D2A1019E89E005D8614 /* IMBKQueue.m */ = {isa = PBXFileReference; fileEncoding = 4; lastKnownFileType = sourcecode.c.objc; path = IMBKQueue.m; sourceTree = "<group>"; };
		D08E8D2D1019E8A5005D8614 /* IMBFileWatcher.m */ = {isa = PBXFileReference; fileEncoding = 4; lastKnownFileType = sourcecode.c.objc; path = IMBFileWatcher.m; sourceTree = "<group>"; };
		D08E8D2F1019E97B005D8614 /* UK_IMB_RenameBegin.h */ = {isa = PBXFileReference; fileEncoding = 4; lastKnownFileType = sourcecode.c.h; path = UK_IMB_RenameBegin.h; sourceTree = "<group>"; };
		D08E8D301019E97B005D8614 /* UK_IMB_RenameEnd.h */ = {isa = PBXFileReference; fileEncoding = 4; lastKnownFileType = sourcecode.c.h; path = UK_IMB_RenameEnd.h; sourceTree = "<group>"; };
		D08E8D7B1019EAB8005D8614 /* IMBFNSubscribeFileWatcher.m */ = {isa = PBXFileReference; fileEncoding = 4; lastKnownFileType = sourcecode.c.objc; path = IMBFNSubscribeFileWatcher.m; sourceTree = "<group>"; };
		D08E8D7C1019EAB8005D8614 /* IMBFNSubscribeFileWatcher.h */ = {isa = PBXFileReference; fileEncoding = 4; lastKnownFileType = sourcecode.c.h; path = IMBFNSubscribeFileWatcher.h; sourceTree = "<group>"; };
		D08E8D7F1019EB09005D8614 /* IMBFSEventsWatcher.h */ = {isa = PBXFileReference; fileEncoding = 4; lastKnownFileType = sourcecode.c.h; path = IMBFSEventsWatcher.h; sourceTree = "<group>"; };
		D08E8D801019EB09005D8614 /* IMBFSEventsWatcher.m */ = {isa = PBXFileReference; fileEncoding = 4; lastKnownFileType = sourcecode.c.objc; path = IMBFSEventsWatcher.m; sourceTree = "<group>"; };
		D08E8D831019EB4D005D8614 /* IMBMainThreadProxy.m */ = {isa = PBXFileReference; fileEncoding = 4; lastKnownFileType = sourcecode.c.objc; path = IMBMainThreadProxy.m; sourceTree = "<group>"; };
		D08E8D841019EB4D005D8614 /* IMBMainThreadProxy.h */ = {isa = PBXFileReference; fileEncoding = 4; lastKnownFileType = sourcecode.c.h; path = IMBMainThreadProxy.h; sourceTree = "<group>"; };
		D08F7F3E11E4974E006E618E /* IMBQLPreviewPanel.h */ = {isa = PBXFileReference; fileEncoding = 4; lastKnownFileType = sourcecode.c.h; path = IMBQLPreviewPanel.h; sourceTree = "<group>"; };
		D0941A55105E24DD0092B2F1 /* iTunes9-icon-01.png */ = {isa = PBXFileReference; lastKnownFileType = image.png; path = "iTunes9-icon-01.png"; sourceTree = "<group>"; };
		D0941A56105E24DD0092B2F1 /* iTunes9-icon-02.png */ = {isa = PBXFileReference; lastKnownFileType = image.png; path = "iTunes9-icon-02.png"; sourceTree = "<group>"; };
		D0941A57105E24DD0092B2F1 /* iTunes9-icon-03.png */ = {isa = PBXFileReference; lastKnownFileType = image.png; path = "iTunes9-icon-03.png"; sourceTree = "<group>"; };
		D0941A58105E24DD0092B2F1 /* iTunes9-icon-04.png */ = {isa = PBXFileReference; lastKnownFileType = image.png; path = "iTunes9-icon-04.png"; sourceTree = "<group>"; };
		D0941A59105E24DD0092B2F1 /* iTunes9-icon-05.png */ = {isa = PBXFileReference; lastKnownFileType = image.png; path = "iTunes9-icon-05.png"; sourceTree = "<group>"; };
		D0941A5A105E24DD0092B2F1 /* iTunes9-icon-06.png */ = {isa = PBXFileReference; lastKnownFileType = image.png; path = "iTunes9-icon-06.png"; sourceTree = "<group>"; };
		D0941A5B105E24DD0092B2F1 /* iTunes9-icon-07.png */ = {isa = PBXFileReference; lastKnownFileType = image.png; path = "iTunes9-icon-07.png"; sourceTree = "<group>"; };
		D0941A5C105E24DD0092B2F1 /* iTunes9-icon-08.png */ = {isa = PBXFileReference; lastKnownFileType = image.png; path = "iTunes9-icon-08.png"; sourceTree = "<group>"; };
		D0941A5D105E24DD0092B2F1 /* iTunes9-icon-09.png */ = {isa = PBXFileReference; lastKnownFileType = image.png; path = "iTunes9-icon-09.png"; sourceTree = "<group>"; };
		D0941A5E105E24DD0092B2F1 /* iTunes9-icon-10.png */ = {isa = PBXFileReference; lastKnownFileType = image.png; path = "iTunes9-icon-10.png"; sourceTree = "<group>"; };
		D0941A5F105E24DD0092B2F1 /* iTunes9-icon-11.png */ = {isa = PBXFileReference; lastKnownFileType = image.png; path = "iTunes9-icon-11.png"; sourceTree = "<group>"; };
		D0941A60105E24DD0092B2F1 /* iTunes9-icon-12.png */ = {isa = PBXFileReference; lastKnownFileType = image.png; path = "iTunes9-icon-12.png"; sourceTree = "<group>"; };
		D0941A61105E24DD0092B2F1 /* iTunes9-icon-13.png */ = {isa = PBXFileReference; lastKnownFileType = image.png; path = "iTunes9-icon-13.png"; sourceTree = "<group>"; };
		D0941A62105E24DD0092B2F1 /* iTunes9-icon-14.png */ = {isa = PBXFileReference; lastKnownFileType = image.png; path = "iTunes9-icon-14.png"; sourceTree = "<group>"; };
		D0941A63105E24DD0092B2F1 /* iTunes9-icon-15.png */ = {isa = PBXFileReference; lastKnownFileType = image.png; path = "iTunes9-icon-15.png"; sourceTree = "<group>"; };
		D0941A64105E24DD0092B2F1 /* iTunes9-icon-16.png */ = {isa = PBXFileReference; lastKnownFileType = image.png; path = "iTunes9-icon-16.png"; sourceTree = "<group>"; };
		D0941A65105E24DD0092B2F1 /* iTunes9-icon-17.png */ = {isa = PBXFileReference; lastKnownFileType = image.png; path = "iTunes9-icon-17.png"; sourceTree = "<group>"; };
		D0941A66105E24DD0092B2F1 /* iTunes9-icon-18.png */ = {isa = PBXFileReference; lastKnownFileType = image.png; path = "iTunes9-icon-18.png"; sourceTree = "<group>"; };
		D0941A67105E24DD0092B2F1 /* iTunes9-icon-19.png */ = {isa = PBXFileReference; lastKnownFileType = image.png; path = "iTunes9-icon-19.png"; sourceTree = "<group>"; };
		D0941A68105E24DD0092B2F1 /* iTunes9-icon-20.png */ = {isa = PBXFileReference; lastKnownFileType = image.png; path = "iTunes9-icon-20.png"; sourceTree = "<group>"; };
		D0941A69105E24DD0092B2F1 /* iTunes9-icon-21.png */ = {isa = PBXFileReference; lastKnownFileType = image.png; path = "iTunes9-icon-21.png"; sourceTree = "<group>"; };
		D0941A6A105E24DD0092B2F1 /* iTunes9-icon-22.png */ = {isa = PBXFileReference; lastKnownFileType = image.png; path = "iTunes9-icon-22.png"; sourceTree = "<group>"; };
		D0941A6B105E24DD0092B2F1 /* iTunes9-icon-23.png */ = {isa = PBXFileReference; lastKnownFileType = image.png; path = "iTunes9-icon-23.png"; sourceTree = "<group>"; };
		D0941A6C105E24DD0092B2F1 /* iTunes9-icon-24.png */ = {isa = PBXFileReference; lastKnownFileType = image.png; path = "iTunes9-icon-24.png"; sourceTree = "<group>"; };
		D0941A6D105E24DD0092B2F1 /* iTunes9-icon-25.png */ = {isa = PBXFileReference; lastKnownFileType = image.png; path = "iTunes9-icon-25.png"; sourceTree = "<group>"; };
		D0941A6E105E24DD0092B2F1 /* iTunes9-icon-26.png */ = {isa = PBXFileReference; lastKnownFileType = image.png; path = "iTunes9-icon-26.png"; sourceTree = "<group>"; };
		D0941A6F105E24DD0092B2F1 /* iTunes9-icon-27.png */ = {isa = PBXFileReference; lastKnownFileType = image.png; path = "iTunes9-icon-27.png"; sourceTree = "<group>"; };
		D0941A70105E24DD0092B2F1 /* iTunes9-icon-28.png */ = {isa = PBXFileReference; lastKnownFileType = image.png; path = "iTunes9-icon-28.png"; sourceTree = "<group>"; };
		D0941A71105E24DD0092B2F1 /* iTunes9-icon-29.png */ = {isa = PBXFileReference; lastKnownFileType = image.png; path = "iTunes9-icon-29.png"; sourceTree = "<group>"; };
		D0941A72105E24DD0092B2F1 /* iTunes9-icon-30.png */ = {isa = PBXFileReference; lastKnownFileType = image.png; path = "iTunes9-icon-30.png"; sourceTree = "<group>"; };
		D0941A73105E24DD0092B2F1 /* iTunes9-icon-31.png */ = {isa = PBXFileReference; lastKnownFileType = image.png; path = "iTunes9-icon-31.png"; sourceTree = "<group>"; };
		D0941A74105E24DD0092B2F1 /* iTunes9-icon-32.png */ = {isa = PBXFileReference; lastKnownFileType = image.png; path = "iTunes9-icon-32.png"; sourceTree = "<group>"; };
		D094A6BD122F813A0011084C /* iTunes10-icon-01.png */ = {isa = PBXFileReference; lastKnownFileType = image.png; path = "iTunes10-icon-01.png"; sourceTree = "<group>"; };
		D094A6BE122F813A0011084C /* iTunes10-icon-02.png */ = {isa = PBXFileReference; lastKnownFileType = image.png; path = "iTunes10-icon-02.png"; sourceTree = "<group>"; };
		D094A6BF122F813A0011084C /* iTunes10-icon-03.png */ = {isa = PBXFileReference; lastKnownFileType = image.png; path = "iTunes10-icon-03.png"; sourceTree = "<group>"; };
		D094A6C0122F813A0011084C /* iTunes10-icon-04.png */ = {isa = PBXFileReference; lastKnownFileType = image.png; path = "iTunes10-icon-04.png"; sourceTree = "<group>"; };
		D094A6C1122F813A0011084C /* iTunes10-icon-05.png */ = {isa = PBXFileReference; lastKnownFileType = image.png; path = "iTunes10-icon-05.png"; sourceTree = "<group>"; };
		D094A6C2122F813A0011084C /* iTunes10-icon-06.png */ = {isa = PBXFileReference; lastKnownFileType = image.png; path = "iTunes10-icon-06.png"; sourceTree = "<group>"; };
		D094A6C3122F813A0011084C /* iTunes10-icon-07.png */ = {isa = PBXFileReference; lastKnownFileType = image.png; path = "iTunes10-icon-07.png"; sourceTree = "<group>"; };
		D094A6C4122F813A0011084C /* iTunes10-icon-08.png */ = {isa = PBXFileReference; lastKnownFileType = image.png; path = "iTunes10-icon-08.png"; sourceTree = "<group>"; };
		D094A6C5122F813A0011084C /* iTunes10-icon-09.png */ = {isa = PBXFileReference; lastKnownFileType = image.png; path = "iTunes10-icon-09.png"; sourceTree = "<group>"; };
		D094A6C6122F813A0011084C /* iTunes10-icon-10.png */ = {isa = PBXFileReference; lastKnownFileType = image.png; path = "iTunes10-icon-10.png"; sourceTree = "<group>"; };
		D094A6C7122F813A0011084C /* iTunes10-icon-11.png */ = {isa = PBXFileReference; lastKnownFileType = image.png; path = "iTunes10-icon-11.png"; sourceTree = "<group>"; };
		D094A6C8122F813A0011084C /* iTunes10-icon-12.png */ = {isa = PBXFileReference; lastKnownFileType = image.png; path = "iTunes10-icon-12.png"; sourceTree = "<group>"; };
		D094A6C9122F813A0011084C /* iTunes10-icon-13.png */ = {isa = PBXFileReference; lastKnownFileType = image.png; path = "iTunes10-icon-13.png"; sourceTree = "<group>"; };
		D094A6CA122F813A0011084C /* iTunes10-icon-14.png */ = {isa = PBXFileReference; lastKnownFileType = image.png; path = "iTunes10-icon-14.png"; sourceTree = "<group>"; };
		D094A6CB122F813A0011084C /* iTunes10-icon-15.png */ = {isa = PBXFileReference; lastKnownFileType = image.png; path = "iTunes10-icon-15.png"; sourceTree = "<group>"; };
		D094A6CC122F813A0011084C /* iTunes10-icon-16.png */ = {isa = PBXFileReference; lastKnownFileType = image.png; path = "iTunes10-icon-16.png"; sourceTree = "<group>"; };
		D094A6CD122F813A0011084C /* iTunes10-icon-17.png */ = {isa = PBXFileReference; lastKnownFileType = image.png; path = "iTunes10-icon-17.png"; sourceTree = "<group>"; };
		D094A6CE122F813A0011084C /* iTunes10-icon-18.png */ = {isa = PBXFileReference; lastKnownFileType = image.png; path = "iTunes10-icon-18.png"; sourceTree = "<group>"; };
		D094A6CF122F813A0011084C /* iTunes10-icon-19.png */ = {isa = PBXFileReference; lastKnownFileType = image.png; path = "iTunes10-icon-19.png"; sourceTree = "<group>"; };
		D094A6D0122F813A0011084C /* iTunes10-icon-20.png */ = {isa = PBXFileReference; lastKnownFileType = image.png; path = "iTunes10-icon-20.png"; sourceTree = "<group>"; };
		D094A6D1122F813A0011084C /* iTunes10-icon-21.png */ = {isa = PBXFileReference; lastKnownFileType = image.png; path = "iTunes10-icon-21.png"; sourceTree = "<group>"; };
		D094A6D2122F813A0011084C /* iTunes10-icon-22.png */ = {isa = PBXFileReference; lastKnownFileType = image.png; path = "iTunes10-icon-22.png"; sourceTree = "<group>"; };
		D094A6D3122F813A0011084C /* iTunes10-icon-23.png */ = {isa = PBXFileReference; lastKnownFileType = image.png; path = "iTunes10-icon-23.png"; sourceTree = "<group>"; };
		D094A6D4122F813A0011084C /* iTunes10-icon-24.png */ = {isa = PBXFileReference; lastKnownFileType = image.png; path = "iTunes10-icon-24.png"; sourceTree = "<group>"; };
		D094A6D5122F813A0011084C /* iTunes10-icon-25.png */ = {isa = PBXFileReference; lastKnownFileType = image.png; path = "iTunes10-icon-25.png"; sourceTree = "<group>"; };
		D094A6D6122F813A0011084C /* iTunes10-icon-26.png */ = {isa = PBXFileReference; lastKnownFileType = image.png; path = "iTunes10-icon-26.png"; sourceTree = "<group>"; };
		D094A6D7122F813A0011084C /* iTunes10-icon-27.png */ = {isa = PBXFileReference; lastKnownFileType = image.png; path = "iTunes10-icon-27.png"; sourceTree = "<group>"; };
		D094A6D8122F813A0011084C /* iTunes10-icon-28.png */ = {isa = PBXFileReference; lastKnownFileType = image.png; path = "iTunes10-icon-28.png"; sourceTree = "<group>"; };
		D094A6D9122F813A0011084C /* iTunes10-icon-29.png */ = {isa = PBXFileReference; lastKnownFileType = image.png; path = "iTunes10-icon-29.png"; sourceTree = "<group>"; };
		D094A6DA122F813A0011084C /* iTunes10-icon-30.png */ = {isa = PBXFileReference; lastKnownFileType = image.png; path = "iTunes10-icon-30.png"; sourceTree = "<group>"; };
		D094A6DB122F813A0011084C /* iTunes10-icon-31.png */ = {isa = PBXFileReference; lastKnownFileType = image.png; path = "iTunes10-icon-31.png"; sourceTree = "<group>"; };
		D094A6DC122F813A0011084C /* iTunes10-icon-32.png */ = {isa = PBXFileReference; lastKnownFileType = image.png; path = "iTunes10-icon-32.png"; sourceTree = "<group>"; };
		D09930B41010F6C100C527B7 /* IMBCommon.h */ = {isa = PBXFileReference; fileEncoding = 4; lastKnownFileType = sourcecode.c.h; path = IMBCommon.h; sourceTree = "<group>"; };
		D09930B51010F6C100C527B7 /* IMBLibraryController.h */ = {isa = PBXFileReference; fileEncoding = 4; lastKnownFileType = sourcecode.c.h; path = IMBLibraryController.h; sourceTree = "<group>"; };
		D09930B61010F6C100C527B7 /* IMBLibraryController.m */ = {isa = PBXFileReference; fileEncoding = 4; lastKnownFileType = sourcecode.c.objc; path = IMBLibraryController.m; sourceTree = "<group>"; };
		D09930B71010F6C100C527B7 /* IMBNode.h */ = {isa = PBXFileReference; fileEncoding = 4; lastKnownFileType = sourcecode.c.h; path = IMBNode.h; sourceTree = "<group>"; };
		D09930B81010F6C100C527B7 /* IMBNode.m */ = {isa = PBXFileReference; fileEncoding = 4; lastKnownFileType = sourcecode.c.objc; path = IMBNode.m; sourceTree = "<group>"; };
		D09930B91010F6C100C527B7 /* IMBObject.h */ = {isa = PBXFileReference; fileEncoding = 4; lastKnownFileType = sourcecode.c.h; path = IMBObject.h; sourceTree = "<group>"; };
		D09930BA1010F6C100C527B7 /* IMBObject.m */ = {isa = PBXFileReference; fileEncoding = 4; lastKnownFileType = sourcecode.c.objc; path = IMBObject.m; sourceTree = "<group>"; };
		D09930BB1010F6C100C527B7 /* IMBObjectArrayController.h */ = {isa = PBXFileReference; fileEncoding = 4; lastKnownFileType = sourcecode.c.h; path = IMBObjectArrayController.h; sourceTree = "<group>"; };
		D09930BC1010F6C100C527B7 /* IMBOperationQueue.h */ = {isa = PBXFileReference; fileEncoding = 4; lastKnownFileType = sourcecode.c.h; path = IMBOperationQueue.h; sourceTree = "<group>"; };
		D09930BD1010F6C100C527B7 /* IMBOperationQueue.m */ = {isa = PBXFileReference; fileEncoding = 4; lastKnownFileType = sourcecode.c.objc; path = IMBOperationQueue.m; sourceTree = "<group>"; };
		D09930C01010F6C100C527B7 /* IMBParser.h */ = {isa = PBXFileReference; fileEncoding = 4; lastKnownFileType = sourcecode.c.h; path = IMBParser.h; sourceTree = "<group>"; };
		D09930C11010F6C100C527B7 /* IMBParser.m */ = {isa = PBXFileReference; fileEncoding = 4; lastKnownFileType = sourcecode.c.objc; path = IMBParser.m; sourceTree = "<group>"; };
		D09930C21010F6C100C527B7 /* IMBParserController.h */ = {isa = PBXFileReference; fileEncoding = 4; lastKnownFileType = sourcecode.c.h; path = IMBParserController.h; sourceTree = "<group>"; };
		D09930C31010F6C100C527B7 /* IMBParserController.m */ = {isa = PBXFileReference; fileEncoding = 4; lastKnownFileType = sourcecode.c.objc; path = IMBParserController.m; sourceTree = "<group>"; };
		D09930FC1010FF9700C527B7 /* Quartz.framework */ = {isa = PBXFileReference; lastKnownFileType = wrapper.framework; name = Quartz.framework; path = System/Library/Frameworks/Quartz.framework; sourceTree = SDKROOT; };
		D09931A710110E8900C527B7 /* IMBConfig.m */ = {isa = PBXFileReference; fileEncoding = 4; lastKnownFileType = sourcecode.c.objc; path = IMBConfig.m; sourceTree = "<group>"; };
		D09931A810110E8900C527B7 /* IMBConfig.h */ = {isa = PBXFileReference; fileEncoding = 4; lastKnownFileType = sourcecode.c.h; path = IMBConfig.h; sourceTree = "<group>"; };
		D09931EA1011132300C527B7 /* IMBCommon.m */ = {isa = PBXFileReference; fileEncoding = 4; lastKnownFileType = sourcecode.c.objc; path = IMBCommon.m; sourceTree = "<group>"; };
		D099320C1011158400C527B7 /* IMBFolderParser.h */ = {isa = PBXFileReference; fileEncoding = 4; lastKnownFileType = sourcecode.c.h; path = IMBFolderParser.h; sourceTree = "<group>"; };
		D099320D1011158400C527B7 /* IMBFolderParser.m */ = {isa = PBXFileReference; fileEncoding = 4; lastKnownFileType = sourcecode.c.objc; path = IMBFolderParser.m; sourceTree = "<group>"; };
		D099324310111A2900C527B7 /* NSFileManager+iMedia.h */ = {isa = PBXFileReference; fileEncoding = 4; lastKnownFileType = sourcecode.c.h; path = "NSFileManager+iMedia.h"; sourceTree = "<group>"; };
		D099324410111A2900C527B7 /* NSFileManager+iMedia.m */ = {isa = PBXFileReference; fileEncoding = 4; lastKnownFileType = sourcecode.c.objc; path = "NSFileManager+iMedia.m"; sourceTree = "<group>"; };
		D099324510111A2900C527B7 /* NSWorkspace+iMedia.h */ = {isa = PBXFileReference; fileEncoding = 4; lastKnownFileType = sourcecode.c.h; path = "NSWorkspace+iMedia.h"; sourceTree = "<group>"; };
		D099324610111A2900C527B7 /* NSWorkspace+iMedia.m */ = {isa = PBXFileReference; fileEncoding = 4; lastKnownFileType = sourcecode.c.objc; path = "NSWorkspace+iMedia.m"; sourceTree = "<group>"; };
		D099326810111DCB00C527B7 /* NSString+iMedia.m */ = {isa = PBXFileReference; fileEncoding = 4; lastKnownFileType = sourcecode.c.objc; path = "NSString+iMedia.m"; sourceTree = "<group>"; };
		D099326910111DCB00C527B7 /* NSString+iMedia.h */ = {isa = PBXFileReference; fileEncoding = 4; lastKnownFileType = sourcecode.c.h; path = "NSString+iMedia.h"; sourceTree = "<group>"; };
		D099328F1011227100C527B7 /* IMBImageFolderParser.h */ = {isa = PBXFileReference; fileEncoding = 4; lastKnownFileType = sourcecode.c.h; path = IMBImageFolderParser.h; sourceTree = "<group>"; };
		D09932901011227100C527B7 /* IMBImageFolderParser.m */ = {isa = PBXFileReference; fileEncoding = 4; lastKnownFileType = sourcecode.c.objc; path = IMBImageFolderParser.m; sourceTree = "<group>"; };
		D0993302101197D100C527B7 /* IMBNodeViewController.m */ = {isa = PBXFileReference; fileEncoding = 4; lastKnownFileType = sourcecode.c.objc; path = IMBNodeViewController.m; sourceTree = "<group>"; };
		D0993303101197D100C527B7 /* IMBNodeViewController.h */ = {isa = PBXFileReference; fileEncoding = 4; lastKnownFileType = sourcecode.c.h; path = IMBNodeViewController.h; sourceTree = "<group>"; };
		D099330B10119D8200C527B7 /* IMBNodeTreeController.h */ = {isa = PBXFileReference; fileEncoding = 4; lastKnownFileType = sourcecode.c.h; path = IMBNodeTreeController.h; sourceTree = "<group>"; };
		D099333010119EA300C527B7 /* IMBNodeTreeController.m */ = {isa = PBXFileReference; fileEncoding = 4; lastKnownFileType = sourcecode.c.objc; path = IMBNodeTreeController.m; sourceTree = "<group>"; };
		D099333210119F3400C527B7 /* IMBObjectArrayController.m */ = {isa = PBXFileReference; fileEncoding = 4; lastKnownFileType = sourcecode.c.objc; path = IMBObjectArrayController.m; sourceTree = "<group>"; };
		D09933551011B26E00C527B7 /* iMedia2.app */ = {isa = PBXFileReference; explicitFileType = wrapper.application; includeInIndex = 0; path = iMedia2.app; sourceTree = BUILT_PRODUCTS_DIR; };
		D09933571011B26E00C527B7 /* TestApp-Info.plist */ = {isa = PBXFileReference; lastKnownFileType = text.plist.xml; path = "TestApp-Info.plist"; sourceTree = "<group>"; };
		D09933B11011B32B00C527B7 /* IMBTestAppDelegate.h */ = {isa = PBXFileReference; fileEncoding = 4; lastKnownFileType = sourcecode.c.h; path = IMBTestAppDelegate.h; sourceTree = "<group>"; };
		D09933B21011B32B00C527B7 /* IMBTestAppDelegate.m */ = {isa = PBXFileReference; fileEncoding = 4; lastKnownFileType = sourcecode.c.objc; path = IMBTestAppDelegate.m; sourceTree = "<group>"; };
		D09933B61011B3CE00C527B7 /* IMBTestApp.xib */ = {isa = PBXFileReference; lastKnownFileType = file.xib; path = IMBTestApp.xib; sourceTree = "<group>"; };
		D09934331011B63600C527B7 /* main.m */ = {isa = PBXFileReference; fileEncoding = 4; lastKnownFileType = sourcecode.c.objc; path = main.m; sourceTree = "<group>"; };
		D099392F101236AB00C527B7 /* IMBOutlineView.h */ = {isa = PBXFileReference; fileEncoding = 4; lastKnownFileType = sourcecode.c.h; path = IMBOutlineView.h; sourceTree = "<group>"; };
		D0993930101236AB00C527B7 /* IMBOutlineView.m */ = {isa = PBXFileReference; fileEncoding = 4; lastKnownFileType = sourcecode.c.objc; path = IMBOutlineView.m; sourceTree = "<group>"; };
		D09FD77D105586BC00E328C7 /* IMBImageBrowserView.h */ = {isa = PBXFileReference; fileEncoding = 4; lastKnownFileType = sourcecode.c.h; path = IMBImageBrowserView.h; sourceTree = "<group>"; };
		D09FD77E105586BC00E328C7 /* IMBImageBrowserView.m */ = {isa = PBXFileReference; fileEncoding = 4; lastKnownFileType = sourcecode.c.objc; path = IMBImageBrowserView.m; sourceTree = "<group>"; };
		D0AD4C9D10CCF36F00204318 /* IMBButtonObject.h */ = {isa = PBXFileReference; fileEncoding = 4; lastKnownFileType = sourcecode.c.h; path = IMBButtonObject.h; sourceTree = "<group>"; };
		D0AD4C9E10CCF36F00204318 /* IMBButtonObject.m */ = {isa = PBXFileReference; fileEncoding = 4; lastKnownFileType = sourcecode.c.objc; path = IMBButtonObject.m; sourceTree = "<group>"; };
		D0B6FAB91043243800280DDC /* IMBAudioFolderParser.h */ = {isa = PBXFileReference; fileEncoding = 4; lastKnownFileType = sourcecode.c.h; path = IMBAudioFolderParser.h; sourceTree = "<group>"; };
		D0B6FABA1043243800280DDC /* IMBAudioFolderParser.m */ = {isa = PBXFileReference; fileEncoding = 4; lastKnownFileType = sourcecode.c.objc; path = IMBAudioFolderParser.m; sourceTree = "<group>"; };
		D0B6FABD1043246800280DDC /* IMBMovieFolderParser.h */ = {isa = PBXFileReference; fileEncoding = 4; lastKnownFileType = sourcecode.c.h; path = IMBMovieFolderParser.h; sourceTree = "<group>"; };
		D0B6FABE1043246800280DDC /* IMBMovieFolderParser.m */ = {isa = PBXFileReference; fileEncoding = 4; lastKnownFileType = sourcecode.c.objc; path = IMBMovieFolderParser.m; sourceTree = "<group>"; };
		D0B7785410470A9F00D12548 /* ObjectiveFlickr.xcodeproj */ = {isa = PBXFileReference; lastKnownFileType = "wrapper.pb-project"; name = ObjectiveFlickr.xcodeproj; path = ObjectiveFlickr/ObjectiveFlickr.xcodeproj; sourceTree = "<group>"; };
		D0B779631047B65D00D12548 /* IMBFlickrParser.h */ = {isa = PBXFileReference; fileEncoding = 4; lastKnownFileType = sourcecode.c.h; path = IMBFlickrParser.h; sourceTree = "<group>"; };
		D0B87F21103D998D00C48C6F /* iMedia.h */ = {isa = PBXFileReference; fileEncoding = 4; lastKnownFileType = sourcecode.c.h; path = iMedia.h; sourceTree = "<group>"; };
		D0BE0A8A104802A7009AE844 /* IMBTableView.h */ = {isa = PBXFileReference; fileEncoding = 4; lastKnownFileType = sourcecode.c.h; path = IMBTableView.h; sourceTree = "<group>"; };
		D0BE0A8B104802A7009AE844 /* IMBTableView.m */ = {isa = PBXFileReference; fileEncoding = 4; lastKnownFileType = sourcecode.c.objc; path = IMBTableView.m; sourceTree = "<group>"; };
		D0BF8C67103F32700014B3B7 /* IMBImageBrowserCell.h */ = {isa = PBXFileReference; fileEncoding = 4; lastKnownFileType = sourcecode.c.h; path = IMBImageBrowserCell.h; sourceTree = "<group>"; };
		D0BF8C68103F32700014B3B7 /* IMBImageBrowserCell.m */ = {isa = PBXFileReference; fileEncoding = 4; lastKnownFileType = sourcecode.c.objc; path = IMBImageBrowserCell.m; sourceTree = "<group>"; };
		D0C2DAA110240C0B001B1198 /* IMBImageView.xib */ = {isa = PBXFileReference; lastKnownFileType = file.xib; path = IMBImageView.xib; sourceTree = "<group>"; };
		D0C2DAF01024178E001B1198 /* IMBObjectViewController.h */ = {isa = PBXFileReference; fileEncoding = 4; lastKnownFileType = sourcecode.c.h; path = IMBObjectViewController.h; sourceTree = "<group>"; };
		D0C2DAF11024178E001B1198 /* IMBObjectViewController.m */ = {isa = PBXFileReference; fileEncoding = 4; lastKnownFileType = sourcecode.c.objc; path = IMBObjectViewController.m; sourceTree = "<group>"; };
		D0C2DB6C1024DBCC001B1198 /* IMBLibraryView.xib */ = {isa = PBXFileReference; lastKnownFileType = file.xib; path = IMBLibraryView.xib; sourceTree = "<group>"; };
		D0C2DD0C1025905A001B1198 /* IMBImageViewController.m */ = {isa = PBXFileReference; fileEncoding = 4; lastKnownFileType = sourcecode.c.objc; path = IMBImageViewController.m; sourceTree = "<group>"; };
		D0C2DD0D1025905A001B1198 /* IMBImageViewController.h */ = {isa = PBXFileReference; fileEncoding = 4; lastKnownFileType = sourcecode.c.h; path = IMBImageViewController.h; sourceTree = "<group>"; };
		D0CA93E6104917A400725DA3 /* QTKit.framework */ = {isa = PBXFileReference; lastKnownFileType = wrapper.framework; name = QTKit.framework; path = System/Library/Frameworks/QTKit.framework; sourceTree = SDKROOT; };
		D0CA9425104932CD00725DA3 /* IMBiTunesParser.h */ = {isa = PBXFileReference; fileEncoding = 4; lastKnownFileType = sourcecode.c.h; path = IMBiTunesParser.h; sourceTree = "<group>"; };
		D0CA9426104932CD00725DA3 /* IMBiTunesParser.m */ = {isa = PBXFileReference; fileEncoding = 4; lastKnownFileType = sourcecode.c.objc; path = IMBiTunesParser.m; sourceTree = "<group>"; };
		D0CA94B91049455B00725DA3 /* itunes-icon-audiobooks.png */ = {isa = PBXFileReference; lastKnownFileType = image.png; path = "itunes-icon-audiobooks.png"; sourceTree = "<group>"; };
		D0CA94BA1049455B00725DA3 /* itunes-icon-folder7.png */ = {isa = PBXFileReference; lastKnownFileType = image.png; path = "itunes-icon-folder7.png"; sourceTree = "<group>"; };
		D0CA94BB1049455B00725DA3 /* itunes-icon-library.png */ = {isa = PBXFileReference; lastKnownFileType = image.png; path = "itunes-icon-library.png"; sourceTree = "<group>"; };
		D0CA94BC1049455B00725DA3 /* itunes-icon-movies.png */ = {isa = PBXFileReference; lastKnownFileType = image.png; path = "itunes-icon-movies.png"; sourceTree = "<group>"; };
		D0CA94BD1049455B00725DA3 /* itunes-icon-music.png */ = {isa = PBXFileReference; lastKnownFileType = image.png; path = "itunes-icon-music.png"; sourceTree = "<group>"; };
		D0CA94BE1049455B00725DA3 /* itunes-icon-partyshuffle.png */ = {isa = PBXFileReference; lastKnownFileType = image.png; path = "itunes-icon-partyshuffle.png"; sourceTree = "<group>"; };
		D0CA94BF1049455B00725DA3 /* itunes-icon-partyshuffle7.png */ = {isa = PBXFileReference; lastKnownFileType = image.png; path = "itunes-icon-partyshuffle7.png"; sourceTree = "<group>"; };
		D0CA94C01049455B00725DA3 /* itunes-icon-playlist-normal.png */ = {isa = PBXFileReference; lastKnownFileType = image.png; path = "itunes-icon-playlist-normal.png"; sourceTree = "<group>"; };
		D0CA94C11049455B00725DA3 /* itunes-icon-playlist-normal7.png */ = {isa = PBXFileReference; lastKnownFileType = image.png; path = "itunes-icon-playlist-normal7.png"; sourceTree = "<group>"; };
		D0CA94C21049455B00725DA3 /* itunes-icon-playlist-purchased.png */ = {isa = PBXFileReference; lastKnownFileType = image.png; path = "itunes-icon-playlist-purchased.png"; sourceTree = "<group>"; };
		D0CA94C31049455B00725DA3 /* itunes-icon-playlist-smart.png */ = {isa = PBXFileReference; lastKnownFileType = image.png; path = "itunes-icon-playlist-smart.png"; sourceTree = "<group>"; };
		D0CA94C41049455B00725DA3 /* itunes-icon-playlist-smart7.png */ = {isa = PBXFileReference; lastKnownFileType = image.png; path = "itunes-icon-playlist-smart7.png"; sourceTree = "<group>"; };
		D0CA94C51049455B00725DA3 /* itunes-icon-podcasts.png */ = {isa = PBXFileReference; lastKnownFileType = image.png; path = "itunes-icon-podcasts.png"; sourceTree = "<group>"; };
		D0CA94C61049455B00725DA3 /* itunes-icon-podcasts7.png */ = {isa = PBXFileReference; lastKnownFileType = image.png; path = "itunes-icon-podcasts7.png"; sourceTree = "<group>"; };
		D0CA94C71049455B00725DA3 /* itunes-icon-purchased7.png */ = {isa = PBXFileReference; lastKnownFileType = image.png; path = "itunes-icon-purchased7.png"; sourceTree = "<group>"; };
		D0CA94C81049455B00725DA3 /* itunes-icon-tvshows.png */ = {isa = PBXFileReference; lastKnownFileType = image.png; path = "itunes-icon-tvshows.png"; sourceTree = "<group>"; };
		D0CA961310498F7C00725DA3 /* IMBTimecodeTransformer.h */ = {isa = PBXFileReference; fileEncoding = 4; lastKnownFileType = sourcecode.c.h; path = IMBTimecodeTransformer.h; sourceTree = "<group>"; };
		D0CA961410498F7C00725DA3 /* IMBTimecodeTransformer.m */ = {isa = PBXFileReference; fileEncoding = 4; lastKnownFileType = sourcecode.c.objc; path = IMBTimecodeTransformer.m; sourceTree = "<group>"; };
		D0CD1E52101A452A000FA505 /* IMBiPhotoParser.h */ = {isa = PBXFileReference; fileEncoding = 4; lastKnownFileType = sourcecode.c.h; path = IMBiPhotoParser.h; sourceTree = "<group>"; };
		D0CD1E53101A452A000FA505 /* IMBiPhotoParser.m */ = {isa = PBXFileReference; fileEncoding = 4; lastKnownFileType = sourcecode.c.objc; path = IMBiPhotoParser.m; sourceTree = "<group>"; };
		D0CE6E1B11F6FA09005EE5B4 /* IMBMetadataTransformer.h */ = {isa = PBXFileReference; fileEncoding = 4; lastKnownFileType = sourcecode.c.h; path = IMBMetadataTransformer.h; sourceTree = "<group>"; };
		D0CE6E1C11F6FA09005EE5B4 /* IMBMetadataTransformer.m */ = {isa = PBXFileReference; fileEncoding = 4; lastKnownFileType = sourcecode.c.objc; path = IMBMetadataTransformer.m; sourceTree = "<group>"; };
		D0CE6E4111F6FD54005EE5B4 /* NSDictionary+iMedia.h */ = {isa = PBXFileReference; fileEncoding = 4; lastKnownFileType = sourcecode.c.h; path = "NSDictionary+iMedia.h"; sourceTree = "<group>"; };
		D0CE6E4211F6FD54005EE5B4 /* NSDictionary+iMedia.m */ = {isa = PBXFileReference; fileEncoding = 4; lastKnownFileType = sourcecode.c.objc; path = "NSDictionary+iMedia.m"; sourceTree = "<group>"; };
		D0CF005310C50908009EC68F /* IMBTargetDebug.xcconfig */ = {isa = PBXFileReference; fileEncoding = 4; lastKnownFileType = text.xcconfig; path = IMBTargetDebug.xcconfig; sourceTree = SOURCE_ROOT; };
		D0CF005410C50908009EC68F /* IMBTargetRelease.xcconfig */ = {isa = PBXFileReference; fileEncoding = 4; lastKnownFileType = text.xcconfig; path = IMBTargetRelease.xcconfig; sourceTree = SOURCE_ROOT; };
		D0CF005510C50908009EC68F /* IMBTargetTest.xcconfig */ = {isa = PBXFileReference; fileEncoding = 4; lastKnownFileType = text.xcconfig; path = IMBTargetTest.xcconfig; sourceTree = SOURCE_ROOT; };
		D0D635E81035B4C500FF8631 /* IMBLightroomParser.h */ = {isa = PBXFileReference; fileEncoding = 4; lastKnownFileType = sourcecode.c.h; path = IMBLightroomParser.h; sourceTree = "<group>"; };
		D0D635E91035B4C500FF8631 /* IMBLightroomParser.m */ = {isa = PBXFileReference; fileEncoding = 4; lastKnownFileType = sourcecode.c.objc; path = IMBLightroomParser.m; sourceTree = "<group>"; };
		D0D635EA1035B4C500FF8631 /* IMBApertureParser.h */ = {isa = PBXFileReference; fileEncoding = 4; lastKnownFileType = sourcecode.c.h; path = IMBApertureParser.h; sourceTree = "<group>"; };
		D0D635EB1035B4C500FF8631 /* IMBApertureParser.m */ = {isa = PBXFileReference; fileEncoding = 4; lastKnownFileType = sourcecode.c.objc; path = IMBApertureParser.m; sourceTree = "<group>"; };
		D0DA9AE0102EB7BD008EC9F9 /* Carbon.framework */ = {isa = PBXFileReference; lastKnownFileType = wrapper.framework; name = Carbon.framework; path = System/Library/Frameworks/Carbon.framework; sourceTree = SDKROOT; };
		D0E96D1A104410BD0015979F /* IMBPanelController.h */ = {isa = PBXFileReference; fileEncoding = 4; lastKnownFileType = sourcecode.c.h; path = IMBPanelController.h; sourceTree = "<group>"; };
		D0E96D1B104410BD0015979F /* IMBPanelController.m */ = {isa = PBXFileReference; fileEncoding = 4; lastKnownFileType = sourcecode.c.objc; path = IMBPanelController.m; sourceTree = "<group>"; };
		D0F2DB941098262D004280C1 /* FMDatabase.h */ = {isa = PBXFileReference; fileEncoding = 4; lastKnownFileType = sourcecode.c.h; name = FMDatabase.h; path = fmdb/src/FMDatabase.h; sourceTree = "<group>"; };
		D0F2DB951098262D004280C1 /* FMDatabase.m */ = {isa = PBXFileReference; fileEncoding = 4; lastKnownFileType = sourcecode.c.objc; name = FMDatabase.m; path = fmdb/src/FMDatabase.m; sourceTree = "<group>"; };
		D0F2DB961098262D004280C1 /* FMDatabaseAdditions.h */ = {isa = PBXFileReference; fileEncoding = 4; lastKnownFileType = sourcecode.c.h; name = FMDatabaseAdditions.h; path = fmdb/src/FMDatabaseAdditions.h; sourceTree = "<group>"; };
		D0F2DB971098262D004280C1 /* FMDatabaseAdditions.m */ = {isa = PBXFileReference; fileEncoding = 4; lastKnownFileType = sourcecode.c.objc; name = FMDatabaseAdditions.m; path = fmdb/src/FMDatabaseAdditions.m; sourceTree = "<group>"; };
		D0F2DB981098262D004280C1 /* fmdb.m */ = {isa = PBXFileReference; fileEncoding = 4; lastKnownFileType = sourcecode.c.objc; name = fmdb.m; path = fmdb/src/fmdb.m; sourceTree = "<group>"; };
		D0F2DB991098262D004280C1 /* FMResultSet.h */ = {isa = PBXFileReference; fileEncoding = 4; lastKnownFileType = sourcecode.c.h; name = FMResultSet.h; path = fmdb/src/FMResultSet.h; sourceTree = "<group>"; };
		D0F2DB9A1098262D004280C1 /* FMResultSet.m */ = {isa = PBXFileReference; fileEncoding = 4; lastKnownFileType = sourcecode.c.objc; name = FMResultSet.m; path = fmdb/src/FMResultSet.m; sourceTree = "<group>"; };
		D0F2DBCE1098270F004280C1 /* libsqlite3.dylib */ = {isa = PBXFileReference; lastKnownFileType = "compiled.mach-o.dylib"; name = libsqlite3.dylib; path = usr/lib/libsqlite3.dylib; sourceTree = SDKROOT; };
		D0FC9516108213A800973FEE /* IMBiTunesVideoParser.h */ = {isa = PBXFileReference; fileEncoding = 4; lastKnownFileType = sourcecode.c.h; path = IMBiTunesVideoParser.h; sourceTree = "<group>"; };
		D0FC9517108213A800973FEE /* IMBiTunesVideoParser.m */ = {isa = PBXFileReference; fileEncoding = 4; lastKnownFileType = sourcecode.c.objc; path = IMBiTunesVideoParser.m; sourceTree = "<group>"; };
		D2F7E79907B2D74100F64583 /* CoreData.framework */ = {isa = PBXFileReference; lastKnownFileType = wrapper.framework; name = CoreData.framework; path = /System/Library/Frameworks/CoreData.framework; sourceTree = "<absolute>"; };
		F331802411E6D25D00BDABC2 /* IMBPanel.h */ = {isa = PBXFileReference; fileEncoding = 4; lastKnownFileType = sourcecode.c.h; path = IMBPanel.h; sourceTree = "<group>"; };
		F331802511E6D25D00BDABC2 /* IMBPanel.m */ = {isa = PBXFileReference; fileEncoding = 4; lastKnownFileType = sourcecode.c.objc; path = IMBPanel.m; sourceTree = "<group>"; };
		FC30D0251309777300463E52 /* IMBFlickrParser.m */ = {isa = PBXFileReference; fileEncoding = 4; lastKnownFileType = sourcecode.c.objc; path = IMBFlickrParser.m; sourceTree = "<group>"; };
		FC32F01F130C47F100966FFD /* it */ = {isa = PBXFileReference; fileEncoding = 10; lastKnownFileType = text.plist.strings; name = it; path = it.lproj/Localizable.strings; sourceTree = "<group>"; };
		FCAA9638134227D700EA1A3A /* nl */ = {isa = PBXFileReference; fileEncoding = 10; lastKnownFileType = text.plist.strings; name = nl; path = nl.lproj/Localizable.strings; sourceTree = "<group>"; };
		FCD9ABB210C677FF0092F441 /* IMBLoadMoreObject.h */ = {isa = PBXFileReference; fileEncoding = 4; lastKnownFileType = sourcecode.c.h; path = IMBLoadMoreObject.h; sourceTree = "<group>"; };
		FCD9ABB310C677FF0092F441 /* IMBLoadMoreObject.m */ = {isa = PBXFileReference; fileEncoding = 4; lastKnownFileType = sourcecode.c.objc; path = IMBLoadMoreObject.m; sourceTree = "<group>"; };
		FCEFB408135332360043CBEB /* es */ = {isa = PBXFileReference; fileEncoding = 10; lastKnownFileType = text.plist.strings; name = es; path = es.lproj/Localizable.strings; sourceTree = "<group>"; };
<<<<<<< HEAD
		FCEFB40C135332530043CBEB /* ja */ = {isa = PBXFileReference; fileEncoding = 10; lastKnownFileType = text.plist.strings; name = ja; path = ja.lproj/Localizable.strings; sourceTree = "<group>"; };
=======
		FCEFB40C135332530043CBEB /* ja */ = {isa = PBXFileReference; lastKnownFileType = text.plist.strings; name = ja; path = ja.lproj/Localizable.strings; sourceTree = "<group>"; };
>>>>>>> 04ef011e
/* End PBXFileReference section */

/* Begin PBXFrameworksBuildPhase section */
		8DC2EF560486A6940098B216 /* Frameworks */ = {
			isa = PBXFrameworksBuildPhase;
			buildActionMask = 2147483647;
			files = (
				30394ABC12DC64D700ACA531 /* ObjectiveFlickr.framework in Frameworks */,
				D0DA9AE1102EB7BD008EC9F9 /* Carbon.framework in Frameworks */,
				8DC2EF570486A6940098B216 /* Cocoa.framework in Frameworks */,
				D09930FD1010FF9700C527B7 /* Quartz.framework in Frameworks */,
				D0CA93E7104917A400725DA3 /* QTKit.framework in Frameworks */,
				CEF69569106421CB005D7E72 /* QuickLook.framework in Frameworks */,
				CEF6960010643A25005D7E72 /* WebKit.framework in Frameworks */,
				D0F2DBCF1098270F004280C1 /* libsqlite3.dylib in Frameworks */,
			);
			runOnlyForDeploymentPostprocessing = 0;
		};
		D09933531011B26E00C527B7 /* Frameworks */ = {
			isa = PBXFrameworksBuildPhase;
			buildActionMask = 2147483647;
			files = (
				D09933AF1011B2CD00C527B7 /* Cocoa.framework in Frameworks */,
				D099335C1011B28500C527B7 /* iMedia.framework in Frameworks */,
				CEF695C91064341C005D7E72 /* Security.framework in Frameworks */,
				30394AB612DC64B400ACA531 /* ObjectiveFlickr.framework in Frameworks */,
				3043924B130D1DDC00DD1D34 /* Quartz.framework in Frameworks */,
			);
			runOnlyForDeploymentPostprocessing = 0;
		};
/* End PBXFrameworksBuildPhase section */

/* Begin PBXGroup section */
		034768DFFF38A50411DB9C8B /* Products */ = {
			isa = PBXGroup;
			children = (
				8DC2EF5B0486A6940098B216 /* iMedia.framework */,
				D09933551011B26E00C527B7 /* iMedia2.app */,
			);
			name = Products;
			sourceTree = "<group>";
		};
		0867D691FE84028FC02AAC07 /* iMedia */ = {
			isa = PBXGroup;
			children = (
				D0760AC210C5027100F2119C /* IMBProject.xcconfig */,
				D0CF005310C50908009EC68F /* IMBTargetDebug.xcconfig */,
				D0CF005410C50908009EC68F /* IMBTargetRelease.xcconfig */,
				D0CF005510C50908009EC68F /* IMBTargetTest.xcconfig */,
				32DBCF5E0370ADEE00C91783 /* iMedia.pch */,
				08FB77AEFE84172EC02AAC07 /* Framework */,
				D099334E1011B22600C527B7 /* Test Application */,
				0867D69AFE84028FC02AAC07 /* External Frameworks and Libraries */,
				034768DFFF38A50411DB9C8B /* Products */,
			);
			name = iMedia;
			sourceTree = "<group>";
		};
		0867D69AFE84028FC02AAC07 /* External Frameworks and Libraries */ = {
			isa = PBXGroup;
			children = (
				1058C7B0FEA5585E11CA2CBB /* Linked Frameworks */,
				1058C7B2FEA5585E11CA2CBB /* Other Frameworks */,
			);
			name = "External Frameworks and Libraries";
			sourceTree = "<group>";
		};
		08FB77AEFE84172EC02AAC07 /* Framework */ = {
			isa = PBXGroup;
			children = (
				D0B87F21103D998D00C48C6F /* iMedia.h */,
				8DC2EF5A0486A6940098B216 /* Info.plist */,
				D02CD4CB1224F78E00C773A2 /* Localizable.strings */,
				D09930F51010FDF700C527B7 /* Common */,
				D09930F11010FD5000C527B7 /* Model */,
				D09930F41010FD9900C527B7 /* Parsers */,
				D09930F21010FD5D00C527B7 /* Controllers */,
				D09930F31010FD6400C527B7 /* Views */,
				D099323410111A1600C527B7 /* Categories */,
				D08E8B5A1019C8EF005D8614 /* Third Party */,
				CEAF1F13125A7D8C001C3EBB /* Resources */,
			);
			name = Framework;
			sourceTree = SOURCE_ROOT;
		};
		1058C7B0FEA5585E11CA2CBB /* Linked Frameworks */ = {
			isa = PBXGroup;
			children = (
				1058C7B1FEA5585E11CA2CBB /* Cocoa.framework */,
				D09930FC1010FF9700C527B7 /* Quartz.framework */,
				D0DA9AE0102EB7BD008EC9F9 /* Carbon.framework */,
				D0CA93E6104917A400725DA3 /* QTKit.framework */,
				CEF69568106421CA005D7E72 /* QuickLook.framework */,
				CEF695FF10643A25005D7E72 /* WebKit.framework */,
				D0F2DBCE1098270F004280C1 /* libsqlite3.dylib */,
				30394AB512DC64B400ACA531 /* ObjectiveFlickr.framework */,
			);
			name = "Linked Frameworks";
			sourceTree = "<group>";
		};
		1058C7B2FEA5585E11CA2CBB /* Other Frameworks */ = {
			isa = PBXGroup;
			children = (
				0867D6A5FE840307C02AAC07 /* AppKit.framework */,
				D2F7E79907B2D74100F64583 /* CoreData.framework */,
				0867D69BFE84028FC02AAC07 /* Foundation.framework */,
				CE0E0C80104C72A200EE6B09 /* Security.framework */,
				D05A94A4102EB14A005DF9CE /* ICADevices.framework */,
			);
			name = "Other Frameworks";
			sourceTree = "<group>";
		};
		3025E560130686EB00706DB2 /* Skimmable */ = {
			isa = PBXGroup;
			children = (
				30394AC612DC665000ACA531 /* IMBSkimmableObjectViewController.h */,
				30394AC712DC665000ACA531 /* IMBSkimmableObjectViewController.m */,
				3025E5611306877700706DB2 /* IMBiPhotoEventObjectViewController.h */,
				3025E5621306877700706DB2 /* IMBiPhotoEventObjectViewController.m */,
				30F90B311358501A00D13233 /* IMBFaceObjectViewController.h */,
				30F90B321358501A00D13233 /* IMBFaceObjectViewController.m */,
			);
			name = Skimmable;
			sourceTree = "<group>";
		};
		8F7945CB139518630066E133 /* iPhoto */ = {
			isa = PBXGroup;
			children = (
				D0CD1E52101A452A000FA505 /* IMBiPhotoParser.h */,
				D0CD1E53101A452A000FA505 /* IMBiPhotoParser.m */,
				8F7945CC139518CD0066E133 /* IMBiPhotoObjectPromise.h */,
				8F7945CD139518CD0066E133 /* IMBiPhotoObjectPromise.m */,
			);
			name = iPhoto;
			sourceTree = "<group>";
		};
		8FCA063F12368367009072AE /* Aperture */ = {
			isa = PBXGroup;
			children = (
				D0D635EA1035B4C500FF8631 /* IMBApertureParser.h */,
				D0D635EB1035B4C500FF8631 /* IMBApertureParser.m */,
				8FCA063D12368342009072AE /* IMBApertureHeaderView.xib */,
				8FCA064012368388009072AE /* IMBApertureHeaderViewController.h */,
				8FCA064112368388009072AE /* IMBApertureHeaderViewController.m */,
				CE6524C11253AF47003A9AA0 /* warning.tiff */,
			);
			name = Aperture;
			sourceTree = "<group>";
		};
		CEAF1F13125A7D8C001C3EBB /* Resources */ = {
			isa = PBXGroup;
			children = (
				3016792813B225B9000E57D2 /* badge_checkbox.png */,
				CE394AC11371A1F700EF0D1E /* cork-background.jpg */,
				CEAF1FE4125A8B6A001C3EBB /* Credits.html */,
				CEAF1F22125A7DBF001C3EBB /* iMedia.tiff */,
				CEAF1F23125A7DBF001C3EBB /* i.tiff */,
				CEAF1F24125A7DBF001C3EBB /* i2.tiff */,
			);
			name = Resources;
			sourceTree = "<group>";
		};
		CEAF1F2A125A7DDA001C3EBB /* Flipr */ = {
			isa = PBXGroup;
			children = (
				CEAF1F2C125A7DE4001C3EBB /* NSWindow_Flipr.m */,
				CEAF1F2D125A7DE4001C3EBB /* NSWindow_Flipr.h */,
			);
			name = Flipr;
			sourceTree = "<group>";
		};
		CEF695D21064347B005D7E72 /* iTunes icons */ = {
			isa = PBXGroup;
			children = (
				D0CA94B91049455B00725DA3 /* itunes-icon-audiobooks.png */,
				D0CA94BA1049455B00725DA3 /* itunes-icon-folder7.png */,
				D0CA94BB1049455B00725DA3 /* itunes-icon-library.png */,
				D0CA94BC1049455B00725DA3 /* itunes-icon-movies.png */,
				D0CA94BD1049455B00725DA3 /* itunes-icon-music.png */,
				D0CA94BE1049455B00725DA3 /* itunes-icon-partyshuffle.png */,
				D0CA94BF1049455B00725DA3 /* itunes-icon-partyshuffle7.png */,
				D0CA94C01049455B00725DA3 /* itunes-icon-playlist-normal.png */,
				D0CA94C11049455B00725DA3 /* itunes-icon-playlist-normal7.png */,
				D0CA94C21049455B00725DA3 /* itunes-icon-playlist-purchased.png */,
				D0CA94C31049455B00725DA3 /* itunes-icon-playlist-smart.png */,
				D0CA94C41049455B00725DA3 /* itunes-icon-playlist-smart7.png */,
				D0CA94C51049455B00725DA3 /* itunes-icon-podcasts.png */,
				D0CA94C61049455B00725DA3 /* itunes-icon-podcasts7.png */,
				D0CA94C71049455B00725DA3 /* itunes-icon-purchased7.png */,
				D0CA94C81049455B00725DA3 /* itunes-icon-tvshows.png */,
				D0941A55105E24DD0092B2F1 /* iTunes9-icon-01.png */,
				D0941A56105E24DD0092B2F1 /* iTunes9-icon-02.png */,
				D0941A57105E24DD0092B2F1 /* iTunes9-icon-03.png */,
				D0941A58105E24DD0092B2F1 /* iTunes9-icon-04.png */,
				D0941A59105E24DD0092B2F1 /* iTunes9-icon-05.png */,
				D0941A5A105E24DD0092B2F1 /* iTunes9-icon-06.png */,
				D0941A5B105E24DD0092B2F1 /* iTunes9-icon-07.png */,
				D0941A5C105E24DD0092B2F1 /* iTunes9-icon-08.png */,
				D0941A5D105E24DD0092B2F1 /* iTunes9-icon-09.png */,
				D0941A5E105E24DD0092B2F1 /* iTunes9-icon-10.png */,
				D0941A5F105E24DD0092B2F1 /* iTunes9-icon-11.png */,
				D0941A60105E24DD0092B2F1 /* iTunes9-icon-12.png */,
				D0941A61105E24DD0092B2F1 /* iTunes9-icon-13.png */,
				D0941A62105E24DD0092B2F1 /* iTunes9-icon-14.png */,
				D0941A63105E24DD0092B2F1 /* iTunes9-icon-15.png */,
				D0941A64105E24DD0092B2F1 /* iTunes9-icon-16.png */,
				D0941A65105E24DD0092B2F1 /* iTunes9-icon-17.png */,
				D0941A66105E24DD0092B2F1 /* iTunes9-icon-18.png */,
				D0941A67105E24DD0092B2F1 /* iTunes9-icon-19.png */,
				D0941A68105E24DD0092B2F1 /* iTunes9-icon-20.png */,
				D0941A69105E24DD0092B2F1 /* iTunes9-icon-21.png */,
				D0941A6A105E24DD0092B2F1 /* iTunes9-icon-22.png */,
				D0941A6B105E24DD0092B2F1 /* iTunes9-icon-23.png */,
				D0941A6C105E24DD0092B2F1 /* iTunes9-icon-24.png */,
				D0941A6D105E24DD0092B2F1 /* iTunes9-icon-25.png */,
				D0941A6E105E24DD0092B2F1 /* iTunes9-icon-26.png */,
				D0941A6F105E24DD0092B2F1 /* iTunes9-icon-27.png */,
				D0941A70105E24DD0092B2F1 /* iTunes9-icon-28.png */,
				D0941A71105E24DD0092B2F1 /* iTunes9-icon-29.png */,
				D0941A72105E24DD0092B2F1 /* iTunes9-icon-30.png */,
				D0941A73105E24DD0092B2F1 /* iTunes9-icon-31.png */,
				D0941A74105E24DD0092B2F1 /* iTunes9-icon-32.png */,
				D094A6BD122F813A0011084C /* iTunes10-icon-01.png */,
				D094A6BE122F813A0011084C /* iTunes10-icon-02.png */,
				D094A6BF122F813A0011084C /* iTunes10-icon-03.png */,
				D094A6C0122F813A0011084C /* iTunes10-icon-04.png */,
				D094A6C1122F813A0011084C /* iTunes10-icon-05.png */,
				D094A6C2122F813A0011084C /* iTunes10-icon-06.png */,
				D094A6C3122F813A0011084C /* iTunes10-icon-07.png */,
				D094A6C4122F813A0011084C /* iTunes10-icon-08.png */,
				D094A6C5122F813A0011084C /* iTunes10-icon-09.png */,
				D094A6C6122F813A0011084C /* iTunes10-icon-10.png */,
				D094A6C7122F813A0011084C /* iTunes10-icon-11.png */,
				D094A6C8122F813A0011084C /* iTunes10-icon-12.png */,
				D094A6C9122F813A0011084C /* iTunes10-icon-13.png */,
				D094A6CA122F813A0011084C /* iTunes10-icon-14.png */,
				D094A6CB122F813A0011084C /* iTunes10-icon-15.png */,
				D094A6CC122F813A0011084C /* iTunes10-icon-16.png */,
				D094A6CD122F813A0011084C /* iTunes10-icon-17.png */,
				D094A6CE122F813A0011084C /* iTunes10-icon-18.png */,
				D094A6CF122F813A0011084C /* iTunes10-icon-19.png */,
				D094A6D0122F813A0011084C /* iTunes10-icon-20.png */,
				D094A6D1122F813A0011084C /* iTunes10-icon-21.png */,
				D094A6D2122F813A0011084C /* iTunes10-icon-22.png */,
				D094A6D3122F813A0011084C /* iTunes10-icon-23.png */,
				D094A6D4122F813A0011084C /* iTunes10-icon-24.png */,
				D094A6D5122F813A0011084C /* iTunes10-icon-25.png */,
				D094A6D6122F813A0011084C /* iTunes10-icon-26.png */,
				D094A6D7122F813A0011084C /* iTunes10-icon-27.png */,
				D094A6D8122F813A0011084C /* iTunes10-icon-28.png */,
				D094A6D9122F813A0011084C /* iTunes10-icon-29.png */,
				D094A6DA122F813A0011084C /* iTunes10-icon-30.png */,
				D094A6DB122F813A0011084C /* iTunes10-icon-31.png */,
				D094A6DC122F813A0011084C /* iTunes10-icon-32.png */,
			);
			name = "iTunes icons";
			sourceTree = "<group>";
		};
		CEF695D5106434DB005D7E72 /* Links */ = {
			isa = PBXGroup;
			children = (
				D0403B4F10918C03000F0AE1 /* IMBSafariBookmarkParser.h */,
				D0403B5010918C03000F0AE1 /* IMBSafariBookmarkParser.m */,
				CEF695D9106434FD005D7E72 /* IMBXBELParser.h */,
				CEF695DA106434FE005D7E72 /* IMBXBELParser.m */,
				CEF695DB106434FE005D7E72 /* OmniwebBookmarksToXBEL.xslt */,
				CEF695DC106434FE005D7E72 /* IMBOmniWebParser.h */,
				CEF695DD106434FE005D7E72 /* IMBOmniWebParser.m */,
				CEF695DE106434FE005D7E72 /* IMBFireFoxParser.h */,
				CEF695DF106434FE005D7E72 /* IMBFireFoxParser.m */,
				CE69E9D8114B05EA0016E5E0 /* firefox_allBookmarks.png */,
				CE69E9D9114B05EA0016E5E0 /* firefox_bookmarksMenu.png */,
				CE69E9DA114B05EA0016E5E0 /* firefox_bookmarksToolbar.png */,
				CE69E9DB114B05EA0016E5E0 /* firefox_unfiledBookmarks.png */,
				CE69E9DC114B05EA0016E5E0 /* firefox_tag.png */,
				CE1AED32129C475200694472 /* js.tiff */,
				CEF7A22312B1B71800DBE412 /* url_icon.tiff */,
			);
			name = Links;
			sourceTree = "<group>";
		};
		D02E53C510A5558800B205BD /* Lightroom */ = {
			isa = PBXGroup;
			children = (
				D0D635E81035B4C500FF8631 /* IMBLightroomParser.h */,
				D0D635E91035B4C500FF8631 /* IMBLightroomParser.m */,
				8FC2560E10A8706000F19642 /* IMBLightroom1Parser.h */,
				8FC2560F10A8706000F19642 /* IMBLightroom1Parser.m */,
				8FC2559610A851C500F19642 /* IMBLightroom2Parser.h */,
				8FC2559710A851C500F19642 /* IMBLightroom2Parser.m */,
				8FFCBFCE10A8CD9C00377C33 /* IMBLightroom3Parser.h */,
				8FFCBFCF10A8CD9C00377C33 /* IMBLightroom3Parser.m */,
				8F93177C10A9FC53002CDB19 /* IMBPyramidObjectPromise.h */,
				8F93177D10A9FC53002CDB19 /* IMBPyramidObjectPromise.m */,
				8F47B38F10C416050013ED25 /* IMBOrderedDictionary.h */,
				8F47B39010C416050013ED25 /* IMBOrderedDictionary.m */,
			);
			name = Lightroom;
			sourceTree = "<group>";
		};
		D032CE8A109B311A00D84782 /* Flickr */ = {
			isa = PBXGroup;
			children = (
				D0B779631047B65D00D12548 /* IMBFlickrParser.h */,
				FC30D0251309777300463E52 /* IMBFlickrParser.m */,
				D032CE42109B301100D84782 /* IMBFlickrNode.h */,
				D032CE43109B301100D84782 /* IMBFlickrNode.m */,
				D04083C61235490F005375FC /* IMBFlickrObject.h */,
				D04083C71235490F005375FC /* IMBFlickrObject.m */,
				FCD9ABB210C677FF0092F441 /* IMBLoadMoreObject.h */,
				FCD9ABB310C677FF0092F441 /* IMBLoadMoreObject.m */,
				D00D0AA712258E4A000924AE /* IMBFlickrHeaderViewController.h */,
				D00D0AA812258E4A000924AE /* IMBFlickrHeaderViewController.m */,
				D00D0AA612258E4A000924AE /* IMBFlickrHeaderView.xib */,
				D023460410CA5E2C00E14112 /* load-more-normal.pdf */,
				D023460510CA5E2C00E14112 /* load-more-pressed.pdf */,
				D032CE40109B2F2200D84782 /* Flickr.png */,
				CEF65395117E5C28003FF1A5 /* Attribute.pdf */,
				CEF65396117E5C28003FF1A5 /* CC.pdf */,
				CEF65397117E5C28003FF1A5 /* commercial.pdf */,
				CEF65398117E5C28003FF1A5 /* noderivatives.pdf */,
				CEF65399117E5C28003FF1A5 /* noncommercial.pdf */,
				CEF6539A117E5C28003FF1A5 /* remix.pdf */,
				CEF6539B117E5C28003FF1A5 /* sharealike.pdf */,
				CEF65425117E64FA003FF1A5 /* any.pdf */,
			);
			name = Flickr;
			sourceTree = "<group>";
		};
		D08E8B5A1019C8EF005D8614 /* Third Party */ = {
			isa = PBXGroup;
			children = (
				CEAF1F2A125A7DDA001C3EBB /* Flipr */,
				D02E53C610A5563500B205BD /* NSData+SKExtensions.h */,
				D02E53C710A5563500B205BD /* NSData+SKExtensions.m */,
				D08E8D8B1019EBFB005D8614 /* IMBFileWatcher */,
				D08E8B5C1019C900005D8614 /* UKFileWatcher */,
				D0F2DB91109825D3004280C1 /* FMDatabase */,
				D0B7785410470A9F00D12548 /* ObjectiveFlickr.xcodeproj */,
			);
			name = "Third Party";
			sourceTree = "<group>";
		};
		D08E8B5C1019C900005D8614 /* UKFileWatcher */ = {
			isa = PBXGroup;
			children = (
				D08E8B661019C916005D8614 /* UKFileWatcher.h */,
				D08E8B671019C916005D8614 /* UKFileWatcher.m */,
				D08E8B6C1019C916005D8614 /* UKKQueue.h */,
				D08E8B6D1019C916005D8614 /* UKKQueue.m */,
				D08E8B681019C916005D8614 /* UKFNSubscribeFileWatcher.h */,
				D08E8B691019C916005D8614 /* UKFNSubscribeFileWatcher.m */,
				D08E8B6A1019C916005D8614 /* UKFSEventsWatcher.h */,
				D08E8B6B1019C916005D8614 /* UKFSEventsWatcher.m */,
				D08E8BFE1019D0E7005D8614 /* UKMainThreadProxy.h */,
				D08E8BFF1019D0E7005D8614 /* UKMainThreadProxy.m */,
			);
			name = UKFileWatcher;
			sourceTree = "<group>";
		};
		D08E8D8B1019EBFB005D8614 /* IMBFileWatcher */ = {
			isa = PBXGroup;
			children = (
				D08E8D2F1019E97B005D8614 /* UK_IMB_RenameBegin.h */,
				D08E8D301019E97B005D8614 /* UK_IMB_RenameEnd.h */,
				D08E8B761019C99B005D8614 /* IMBFileWatcher.h */,
				D08E8D2D1019E8A5005D8614 /* IMBFileWatcher.m */,
				D08E8D291019E89E005D8614 /* IMBKQueue.h */,
				D08E8D2A1019E89E005D8614 /* IMBKQueue.m */,
				D08E8D7C1019EAB8005D8614 /* IMBFNSubscribeFileWatcher.h */,
				D08E8D7B1019EAB8005D8614 /* IMBFNSubscribeFileWatcher.m */,
				D08E8D7F1019EB09005D8614 /* IMBFSEventsWatcher.h */,
				D08E8D801019EB09005D8614 /* IMBFSEventsWatcher.m */,
				D08E8D841019EB4D005D8614 /* IMBMainThreadProxy.h */,
				D08E8D831019EB4D005D8614 /* IMBMainThreadProxy.m */,
			);
			name = IMBFileWatcher;
			sourceTree = "<group>";
		};
		D09930F11010FD5000C527B7 /* Model */ = {
			isa = PBXGroup;
			children = (
				D09930B71010F6C100C527B7 /* IMBNode.h */,
				D09930B81010F6C100C527B7 /* IMBNode.m */,
				D09930B91010F6C100C527B7 /* IMBObject.h */,
				D09930BA1010F6C100C527B7 /* IMBObject.m */,
				D0AD4C9D10CCF36F00204318 /* IMBButtonObject.h */,
				D0AD4C9E10CCF36F00204318 /* IMBButtonObject.m */,
				D032CB78109A2F4A00D84782 /* IMBMovieObject.h */,
				D032CB79109A2F4A00D84782 /* IMBMovieObject.m */,
				D010384A10714CB3007C88D7 /* IMBNodeObject.h */,
				D010384B10714CB3007C88D7 /* IMBNodeObject.m */,
				30E4D4FC130BCEAF00FDFBF2 /* IMBiPhotoEventNodeObject.h */,
				30E4D4FD130BCEAF00FDFBF2 /* IMBiPhotoEventNodeObject.m */,
				CEA8A04912D3EC70008CD7CB /* IMBSmartFolderNodeObject.h */,
				CEA8A04A12D3EC70008CD7CB /* IMBSmartFolderNodeObject.m */,
				D04FFEB9103BE81600104EB8 /* IMBObjectsPromise.h */,
				D04FFEBA103BE81600104EB8 /* IMBObjectsPromise.m */,
				D0103889107152A9007C88D7 /* IMBObjectThumbnailLoadOperation.h */,
				D010388A107152A9007C88D7 /* IMBObjectThumbnailLoadOperation.m */,
				D01038E21071E111007C88D7 /* IMBObjectFifoCache.h */,
				D01038E31071E111007C88D7 /* IMBObjectFifoCache.m */,
			);
			name = Model;
			sourceTree = "<group>";
		};
		D09930F21010FD5D00C527B7 /* Controllers */ = {
			isa = PBXGroup;
			children = (
				3025E560130686EB00706DB2 /* Skimmable */,
				D09930C21010F6C100C527B7 /* IMBParserController.h */,
				D09930C31010F6C100C527B7 /* IMBParserController.m */,
				D09930B51010F6C100C527B7 /* IMBLibraryController.h */,
				D09930B61010F6C100C527B7 /* IMBLibraryController.m */,
				D099330B10119D8200C527B7 /* IMBNodeTreeController.h */,
				D099333010119EA300C527B7 /* IMBNodeTreeController.m */,
				D09930BB1010F6C100C527B7 /* IMBObjectArrayController.h */,
				D099333210119F3400C527B7 /* IMBObjectArrayController.m */,
				D0993303101197D100C527B7 /* IMBNodeViewController.h */,
				D0993302101197D100C527B7 /* IMBNodeViewController.m */,
				D0C2DAF01024178E001B1198 /* IMBObjectViewController.h */,
				D0C2DAF11024178E001B1198 /* IMBObjectViewController.m */,
				D0C2DD0D1025905A001B1198 /* IMBImageViewController.h */,
				D0C2DD0C1025905A001B1198 /* IMBImageViewController.m */,
				D08070C110442CE100891137 /* IMBAudioViewController.h */,
				D08070C210442CE100891137 /* IMBAudioViewController.m */,
				D08070BD10442CD700891137 /* IMBMovieViewController.h */,
				D08070BE10442CD700891137 /* IMBMovieViewController.m */,
				CEF6970610643D60005D7E72 /* IMBLinkViewController.h */,
				CEF6970710643D60005D7E72 /* IMBLinkViewController.m */,
				D0E96D1A104410BD0015979F /* IMBPanelController.h */,
				D0E96D1B104410BD0015979F /* IMBPanelController.m */,
				D052B0931053B0F700988F53 /* IMBProgressWindowController.h */,
				D052B0941053B0F700988F53 /* IMBProgressWindowController.m */,
			);
			name = Controllers;
			sourceTree = "<group>";
		};
		D09930F31010FD6400C527B7 /* Views */ = {
			isa = PBXGroup;
			children = (
				F331802411E6D25D00BDABC2 /* IMBPanel.h */,
				F331802511E6D25D00BDABC2 /* IMBPanel.m */,
				D099392F101236AB00C527B7 /* IMBOutlineView.h */,
				D0993930101236AB00C527B7 /* IMBOutlineView.m */,
				D0BE0A8A104802A7009AE844 /* IMBTableView.h */,
				D0BE0A8B104802A7009AE844 /* IMBTableView.m */,
				CEF687171062DAF0005D7E72 /* IMBDynamicTableView.h */,
				CEF687181062DAF0005D7E72 /* IMBDynamicTableView.m */,
				CEF686B31062D0BD005D7E72 /* IMBComboTableView.h */,
				CEF686B41062D0BD005D7E72 /* IMBComboTableView.m */,
				CEF686B81062D18F005D7E72 /* IMBComboTextCell.h */,
				CEF686B91062D18F005D7E72 /* IMBComboTextCell.m */,
				D049EF5310346C1C003CC49C /* IMBNodeCell.h */,
				D049EF5410346C1C003CC49C /* IMBNodeCell.m */,
				D08C5C9C104862540068FF07 /* IMBTextFieldCell.h */,
				D08C5C9D104862540068FF07 /* IMBTextFieldCell.m */,
				D09FD77D105586BC00E328C7 /* IMBImageBrowserView.h */,
				D09FD77E105586BC00E328C7 /* IMBImageBrowserView.m */,
				D0BF8C67103F32700014B3B7 /* IMBImageBrowserCell.h */,
				D0BF8C68103F32700014B3B7 /* IMBImageBrowserCell.m */,
				D0CA961310498F7C00725DA3 /* IMBTimecodeTransformer.h */,
				D0CA961410498F7C00725DA3 /* IMBTimecodeTransformer.m */,
				D0CE6E1B11F6FA09005EE5B4 /* IMBMetadataTransformer.h */,
				D0CE6E1C11F6FA09005EE5B4 /* IMBMetadataTransformer.m */,
				CE28E51A124192A800B00F3D /* IMBDisableTitleToColorTransformer.h */,
				CE28E51B124192A800B00F3D /* IMBDisableTitleToColorTransformer.m */,
				D0C2DB6C1024DBCC001B1198 /* IMBLibraryView.xib */,
				D0C2DAA110240C0B001B1198 /* IMBImageView.xib */,
				D08070C710442DAE00891137 /* IMBAudioView.xib */,
				CEF696FD10643CF4005D7E72 /* IMBLinkView.xib */,
				D08070C910442DC800891137 /* IMBMovieView.xib */,
				D052B0C01053B4AB00988F53 /* IMBProgress.xib */,
				D08070E910442F0500891137 /* IMBPanel.xib */,
				D02D7911104BC89900309DC0 /* IMBComboViewTemplate.pdf */,
				CEAF1F39125A80D4001C3EBB /* IMBHoverButton.h */,
				CEAF1F3A125A80D4001C3EBB /* IMBHoverButton.m */,
			);
			name = Views;
			sourceTree = SOURCE_ROOT;
		};
		D09930F41010FD9900C527B7 /* Parsers */ = {
			isa = PBXGroup;
			children = (
				D09930C01010F6C100C527B7 /* IMBParser.h */,
				D09930C11010F6C100C527B7 /* IMBParser.m */,
				D099320C1011158400C527B7 /* IMBFolderParser.h */,
				D099320D1011158400C527B7 /* IMBFolderParser.m */,
				30F90B2D13584FE700D13233 /* IMBAppleMediaParser.h */,
				30F90B2E13584FE700D13233 /* IMBAppleMediaParser.m */,
				D09933491011AE6B00C527B7 /* Image */,
				D0B6FAA21043227A00280DDC /* Audio */,
				D0B6FAA31043228C00280DDC /* Movie */,
				CEF695D5106434DB005D7E72 /* Links */,
			);
			name = Parsers;
			sourceTree = "<group>";
		};
		D09930F51010FDF700C527B7 /* Common */ = {
			isa = PBXGroup;
			children = (
				D09930B41010F6C100C527B7 /* IMBCommon.h */,
				D09931EA1011132300C527B7 /* IMBCommon.m */,
				D09931A810110E8900C527B7 /* IMBConfig.h */,
				D09931A710110E8900C527B7 /* IMBConfig.m */,
				D09930BC1010F6C100C527B7 /* IMBOperationQueue.h */,
				D09930BD1010F6C100C527B7 /* IMBOperationQueue.m */,
				D049F0401034A86B003CC49C /* IMBIconCache.h */,
				D049F0411034A86B003CC49C /* IMBIconCache.m */,
				CE09F301124823020094EC48 /* IMBURLGetSizeOperation.h */,
				CE09F302124823020094EC48 /* IMBURLGetSizeOperation.m */,
				D052AFD010538B7B00988F53 /* IMBURLDownloadOperation.h */,
				D052AFD110538B7B00988F53 /* IMBURLDownloadOperation.m */,
				274DF616114EF0B200AC8C03 /* IMBImageItem.h */,
				274DF617114EF0B200AC8C03 /* IMBImageItem.m */,
				D08F7F3E11E4974E006E618E /* IMBQLPreviewPanel.h */,
			);
			name = Common;
			sourceTree = "<group>";
		};
		D099323410111A1600C527B7 /* Categories */ = {
			isa = PBXGroup;
			children = (
				D099324310111A2900C527B7 /* NSFileManager+iMedia.h */,
				D099324410111A2900C527B7 /* NSFileManager+iMedia.m */,
				D099324510111A2900C527B7 /* NSWorkspace+iMedia.h */,
				D099324610111A2900C527B7 /* NSWorkspace+iMedia.m */,
				D099326910111DCB00C527B7 /* NSString+iMedia.h */,
				D099326810111DCB00C527B7 /* NSString+iMedia.m */,
				D0CE6E4111F6FD54005EE5B4 /* NSDictionary+iMedia.h */,
				D0CE6E4211F6FD54005EE5B4 /* NSDictionary+iMedia.m */,
				D049F0081034993E003CC49C /* NSImage+iMedia.h */,
				D049F0091034993E003CC49C /* NSImage+iMedia.m */,
				D0363E7A11D3787800E0579F /* NSView+iMedia.h */,
				D0363E7B11D3787800E0579F /* NSView+iMedia.m */,
				CE3EC9A0124AAC0700D8435B /* NSURL+iMedia.h */,
				CE3EC9A1124AAC0700D8435B /* NSURL+iMedia.m */,
			);
			name = Categories;
			sourceTree = "<group>";
		};
		D09933491011AE6B00C527B7 /* Image */ = {
			isa = PBXGroup;
			children = (
				D099328F1011227100C527B7 /* IMBImageFolderParser.h */,
				D09932901011227100C527B7 /* IMBImageFolderParser.m */,
				8F7945CB139518630066E133 /* iPhoto */,
				D05A9491102EB022005DF9CE /* IMBImageCaptureParser.h */,
				D05A9492102EB022005DF9CE /* IMBImageCaptureParser.m */,
				8FCA063F12368367009072AE /* Aperture */,
				D02E53C510A5558800B205BD /* Lightroom */,
				D032CE8A109B311A00D84782 /* Flickr */,
			);
			name = Image;
			sourceTree = "<group>";
		};
		D099334E1011B22600C527B7 /* Test Application */ = {
			isa = PBXGroup;
			children = (
				D09933571011B26E00C527B7 /* TestApp-Info.plist */,
				D09934331011B63600C527B7 /* main.m */,
				D09933B11011B32B00C527B7 /* IMBTestAppDelegate.h */,
				D09933B21011B32B00C527B7 /* IMBTestAppDelegate.m */,
				D09933B61011B3CE00C527B7 /* IMBTestApp.xib */,
				30439222130D173C00DD1D34 /* IMBTestiPhotoEventBrowserCell.h */,
				30439223130D173C00DD1D34 /* IMBTestiPhotoEventBrowserCell.m */,
				30F90B351358521300D13233 /* IMBTestFaceBrowserCell.h */,
				30F90B361358521300D13233 /* IMBTestFaceBrowserCell.m */,
				30F90B371358521300D13233 /* IMBTestFacesBackgroundLayer.h */,
				30F90B381358521300D13233 /* IMBTestFacesBackgroundLayer.m */,
				3016783413B1F435000E57D2 /* IMBTestTextView.h */,
				3016783513B1F435000E57D2 /* IMBTestTextView.m */,
			);
			name = "Test Application";
			sourceTree = "<group>";
		};
		D0B6FAA21043227A00280DDC /* Audio */ = {
			isa = PBXGroup;
			children = (
				D0B6FAB91043243800280DDC /* IMBAudioFolderParser.h */,
				D0B6FABA1043243800280DDC /* IMBAudioFolderParser.m */,
				D02D17581081CF3B00142E8A /* IMBGarageBandParser.h */,
				D02D17591081CF3B00142E8A /* IMBGarageBandParser.m */,
				D0CA9425104932CD00725DA3 /* IMBiTunesParser.h */,
				D0CA9426104932CD00725DA3 /* IMBiTunesParser.m */,
				D0467BAE112C220F00C1AA4E /* IMBApertureAudioParser.h */,
				D0467BAF112C220F00C1AA4E /* IMBApertureAudioParser.m */,
				CEF695D21064347B005D7E72 /* iTunes icons */,
			);
			name = Audio;
			sourceTree = "<group>";
		};
		D0B6FAA31043228C00280DDC /* Movie */ = {
			isa = PBXGroup;
			children = (
				D0B6FABD1043246800280DDC /* IMBMovieFolderParser.h */,
				D0B6FABE1043246800280DDC /* IMBMovieFolderParser.m */,
				D0FC9516108213A800973FEE /* IMBiTunesVideoParser.h */,
				D0FC9517108213A800973FEE /* IMBiTunesVideoParser.m */,
				D03C283E108265C300BD55CF /* IMBiPhotoVideoParser.h */,
				D03C283F108265C300BD55CF /* IMBiPhotoVideoParser.m */,
				D0467BB2112C223600C1AA4E /* IMBApertureVideoParser.h */,
				D0467BB3112C223600C1AA4E /* IMBApertureVideoParser.m */,
				8FC2089B11C29E1C0083EAB3 /* IMBLightroom3VideoParser.h */,
				8FC2089C11C29E1C0083EAB3 /* IMBLightroom3VideoParser.m */,
			);
			name = Movie;
			sourceTree = "<group>";
		};
		D0CEC4861047BF7A00FA2A31 /* Products */ = {
			isa = PBXGroup;
			children = (
				D0CEC48C1047BF7A00FA2A31 /* ObjectiveFlickr.framework */,
				D0CEC48E1047BF7A00FA2A31 /* libObjectiveFlickr.a */,
			);
			name = Products;
			sourceTree = "<group>";
		};
		D0F2DB91109825D3004280C1 /* FMDatabase */ = {
			isa = PBXGroup;
			children = (
				D0F2DB941098262D004280C1 /* FMDatabase.h */,
				D0F2DB951098262D004280C1 /* FMDatabase.m */,
				D0F2DB961098262D004280C1 /* FMDatabaseAdditions.h */,
				D0F2DB971098262D004280C1 /* FMDatabaseAdditions.m */,
				D0F2DB981098262D004280C1 /* fmdb.m */,
				D0F2DB991098262D004280C1 /* FMResultSet.h */,
				D0F2DB9A1098262D004280C1 /* FMResultSet.m */,
			);
			name = FMDatabase;
			sourceTree = "<group>";
		};
/* End PBXGroup section */

/* Begin PBXHeadersBuildPhase section */
		8DC2EF500486A6940098B216 /* Headers */ = {
			isa = PBXHeadersBuildPhase;
			buildActionMask = 2147483647;
			files = (
				D0B87F22103D998D00C48C6F /* iMedia.h in Headers */,
				D09930C41010F6C100C527B7 /* IMBCommon.h in Headers */,
				D09931AA10110E8900C527B7 /* IMBConfig.h in Headers */,
				D09930CC1010F6C100C527B7 /* IMBOperationQueue.h in Headers */,
				D09930C71010F6C100C527B7 /* IMBNode.h in Headers */,
				D09930C91010F6C100C527B7 /* IMBObject.h in Headers */,
				D09930D01010F6C100C527B7 /* IMBParser.h in Headers */,
				D099320E1011158400C527B7 /* IMBFolderParser.h in Headers */,
				D09932911011227100C527B7 /* IMBImageFolderParser.h in Headers */,
				D09930D21010F6C100C527B7 /* IMBParserController.h in Headers */,
				D09930C51010F6C100C527B7 /* IMBLibraryController.h in Headers */,
				D09930CB1010F6C100C527B7 /* IMBObjectArrayController.h in Headers */,
				D099324710111A2900C527B7 /* NSFileManager+iMedia.h in Headers */,
				D099324910111A2900C527B7 /* NSWorkspace+iMedia.h in Headers */,
				D099326B10111DCB00C527B7 /* NSString+iMedia.h in Headers */,
				D0993305101197D100C527B7 /* IMBNodeViewController.h in Headers */,
				D099330C10119D8200C527B7 /* IMBNodeTreeController.h in Headers */,
				D0993931101236AB00C527B7 /* IMBOutlineView.h in Headers */,
				D08E8B701019C916005D8614 /* UKFNSubscribeFileWatcher.h in Headers */,
				D08E8B721019C916005D8614 /* UKFSEventsWatcher.h in Headers */,
				D08E8B741019C916005D8614 /* UKKQueue.h in Headers */,
				D08E8B771019C99B005D8614 /* IMBFileWatcher.h in Headers */,
				D08E8C001019D0E7005D8614 /* UKMainThreadProxy.h in Headers */,
				D08E8D2B1019E89E005D8614 /* IMBKQueue.h in Headers */,
				D08E8D311019E97B005D8614 /* UK_IMB_RenameBegin.h in Headers */,
				D08E8D321019E97B005D8614 /* UK_IMB_RenameEnd.h in Headers */,
				D08E8D331019EA4F005D8614 /* UKFileWatcher.h in Headers */,
				D08E8D7E1019EAB8005D8614 /* IMBFNSubscribeFileWatcher.h in Headers */,
				D08E8D811019EB09005D8614 /* IMBFSEventsWatcher.h in Headers */,
				D08E8D861019EB4D005D8614 /* IMBMainThreadProxy.h in Headers */,
				D0CD1E54101A452A000FA505 /* IMBiPhotoParser.h in Headers */,
				D0C2DAF21024178E001B1198 /* IMBObjectViewController.h in Headers */,
				D0C2DD0F1025905A001B1198 /* IMBImageViewController.h in Headers */,
				D05A9493102EB022005DF9CE /* IMBImageCaptureParser.h in Headers */,
				D049EF5510346C1C003CC49C /* IMBNodeCell.h in Headers */,
				D049F00A1034993E003CC49C /* NSImage+iMedia.h in Headers */,
				D049F0421034A86B003CC49C /* IMBIconCache.h in Headers */,
				D0D635EC1035B4C500FF8631 /* IMBLightroomParser.h in Headers */,
				D0D635EE1035B4C500FF8631 /* IMBApertureParser.h in Headers */,
				D04FFEBB103BE81600104EB8 /* IMBObjectsPromise.h in Headers */,
				D0BF8C69103F32700014B3B7 /* IMBImageBrowserCell.h in Headers */,
				D0B6FABB1043243800280DDC /* IMBAudioFolderParser.h in Headers */,
				D0B6FABF1043246800280DDC /* IMBMovieFolderParser.h in Headers */,
				D0E96D1C104410BD0015979F /* IMBPanelController.h in Headers */,
				D08070BF10442CD700891137 /* IMBMovieViewController.h in Headers */,
				D08070C310442CE100891137 /* IMBAudioViewController.h in Headers */,
				D0B779651047B65D00D12548 /* IMBFlickrParser.h in Headers */,
				D0BE0A8C104802A7009AE844 /* IMBTableView.h in Headers */,
				D08C5C9E104862540068FF07 /* IMBTextFieldCell.h in Headers */,
				D0CA9427104932CD00725DA3 /* IMBiTunesParser.h in Headers */,
				D0CA961510498F7C00725DA3 /* IMBTimecodeTransformer.h in Headers */,
				D052AFD210538B7B00988F53 /* IMBURLDownloadOperation.h in Headers */,
				D052B0951053B0F700988F53 /* IMBProgressWindowController.h in Headers */,
				D09FD77F105586BC00E328C7 /* IMBImageBrowserView.h in Headers */,
				CEF686B51062D0BD005D7E72 /* IMBComboTableView.h in Headers */,
				CEF686BA1062D18F005D7E72 /* IMBComboTextCell.h in Headers */,
				CEF687191062DAF0005D7E72 /* IMBDynamicTableView.h in Headers */,
				CEF695E3106434FE005D7E72 /* IMBXBELParser.h in Headers */,
				CEF695E6106434FE005D7E72 /* IMBOmniWebParser.h in Headers */,
				CEF6970810643D60005D7E72 /* IMBLinkViewController.h in Headers */,
				D010384C10714CB3007C88D7 /* IMBNodeObject.h in Headers */,
				D010388B107152A9007C88D7 /* IMBObjectThumbnailLoadOperation.h in Headers */,
				D01038E41071E111007C88D7 /* IMBObjectFifoCache.h in Headers */,
				D02D175A1081CF3B00142E8A /* IMBGarageBandParser.h in Headers */,
				D0FC9518108213A800973FEE /* IMBiTunesVideoParser.h in Headers */,
				D03C2840108265C300BD55CF /* IMBiPhotoVideoParser.h in Headers */,
				D0403B5110918C03000F0AE1 /* IMBSafariBookmarkParser.h in Headers */,
				D0F2DB9B1098262D004280C1 /* FMDatabase.h in Headers */,
				D0F2DB9D1098262D004280C1 /* FMDatabaseAdditions.h in Headers */,
				D0F2DBA01098262D004280C1 /* FMResultSet.h in Headers */,
				D032CB7A109A2F4A00D84782 /* IMBMovieObject.h in Headers */,
				D032CE47109B301100D84782 /* IMBFlickrNode.h in Headers */,
				D02E53C810A5563500B205BD /* NSData+SKExtensions.h in Headers */,
				8FC2559910A851C500F19642 /* IMBLightroom2Parser.h in Headers */,
				8FC2561010A8706000F19642 /* IMBLightroom1Parser.h in Headers */,
				8FFCBFD010A8CD9C00377C33 /* IMBLightroom3Parser.h in Headers */,
				8F93177E10A9FC53002CDB19 /* IMBPyramidObjectPromise.h in Headers */,
				8F47B39110C416050013ED25 /* IMBOrderedDictionary.h in Headers */,
				FCD9ABB410C677FF0092F441 /* IMBLoadMoreObject.h in Headers */,
				D0AD4C9F10CCF36F00204318 /* IMBButtonObject.h in Headers */,
				D0467BB0112C220F00C1AA4E /* IMBApertureAudioParser.h in Headers */,
				D0467BB4112C223600C1AA4E /* IMBApertureVideoParser.h in Headers */,
				274DF618114EF0B200AC8C03 /* IMBImageItem.h in Headers */,
				8FC2089D11C29E1C0083EAB3 /* IMBLightroom3VideoParser.h in Headers */,
				D0363E7C11D3787800E0579F /* NSView+iMedia.h in Headers */,
				D08F82B411E4A1C1006E618E /* IMBQLPreviewPanel.h in Headers */,
				D0CE6E1D11F6FA09005EE5B4 /* IMBMetadataTransformer.h in Headers */,
				D00D0AAA12258E4A000924AE /* IMBFlickrHeaderViewController.h in Headers */,
				D00D0D271226A813000924AE /* IMBPanel.h in Headers */,
				D04083C81235490F005375FC /* IMBFlickrObject.h in Headers */,
				8FCA064212368388009072AE /* IMBApertureHeaderViewController.h in Headers */,
				CE09F303124823020094EC48 /* IMBURLGetSizeOperation.h in Headers */,
				CE3EC9A2124AAC0700D8435B /* NSURL+iMedia.h in Headers */,
				D0129A2A124C97A600EBEB45 /* NSDictionary+iMedia.h in Headers */,
				CE6B664D124D440C00E44811 /* IMBDisableTitleToColorTransformer.h in Headers */,
				CEAF1F2F125A7DE4001C3EBB /* NSWindow_Flipr.h in Headers */,
				CEAF1F3B125A80D4001C3EBB /* IMBHoverButton.h in Headers */,
				CEA8A04B12D3EC70008CD7CB /* IMBSmartFolderNodeObject.h in Headers */,
				30394AC812DC665000ACA531 /* IMBSkimmableObjectViewController.h in Headers */,
				3025E5631306877700706DB2 /* IMBiPhotoEventObjectViewController.h in Headers */,
				30E4D4FE130BCEAF00FDFBF2 /* IMBiPhotoEventNodeObject.h in Headers */,
				30F90B2F13584FE700D13233 /* IMBAppleMediaParser.h in Headers */,
				30F90B331358501A00D13233 /* IMBFaceObjectViewController.h in Headers */,
				8F7945CE139518CD0066E133 /* IMBiPhotoObjectPromise.h in Headers */,
			);
			runOnlyForDeploymentPostprocessing = 0;
		};
/* End PBXHeadersBuildPhase section */

/* Begin PBXNativeTarget section */
		8DC2EF4F0486A6940098B216 /* iMedia */ = {
			isa = PBXNativeTarget;
			buildConfigurationList = 1DEB91AD08733DA50010E9CD /* Build configuration list for PBXNativeTarget "iMedia" */;
			buildPhases = (
				8DC2EF500486A6940098B216 /* Headers */,
				8DC2EF520486A6940098B216 /* Resources */,
				8DC2EF540486A6940098B216 /* Sources */,
				8DC2EF560486A6940098B216 /* Frameworks */,
			);
			buildRules = (
			);
			dependencies = (
				CEC0F91D10852AF8002CE02E /* PBXTargetDependency */,
			);
			name = iMedia;
			productInstallPath = "$(HOME)/Library/Frameworks";
			productName = iMedia;
			productReference = 8DC2EF5B0486A6940098B216 /* iMedia.framework */;
			productType = "com.apple.product-type.framework";
		};
		D09933541011B26E00C527B7 /* iMedia2 Tester */ = {
			isa = PBXNativeTarget;
			buildConfigurationList = D099335B1011B27000C527B7 /* Build configuration list for PBXNativeTarget "iMedia2 Tester" */;
			buildPhases = (
				D09933511011B26E00C527B7 /* Resources */,
				D09933521011B26E00C527B7 /* Sources */,
				D09933531011B26E00C527B7 /* Frameworks */,
				D08E8FBA101A0F15005D8614 /* Copy Frameworks */,
			);
			buildRules = (
			);
			dependencies = (
				D07BF168104C423B00B6C87D /* PBXTargetDependency */,
				D099345A1011B6FA00C527B7 /* PBXTargetDependency */,
			);
			name = "iMedia2 Tester";
			productName = TestApp;
			productReference = D09933551011B26E00C527B7 /* iMedia2.app */;
			productType = "com.apple.product-type.application";
		};
/* End PBXNativeTarget section */

/* Begin PBXProject section */
		0867D690FE84028FC02AAC07 /* Project object */ = {
			isa = PBXProject;
			attributes = {
				LastUpgradeCheck = 0420;
			};
			buildConfigurationList = 1DEB91B108733DA50010E9CD /* Build configuration list for PBXProject "iMedia" */;
			compatibilityVersion = "Xcode 3.2";
			developmentRegion = en;
			hasScannedForEncodings = 1;
			knownRegions = (
				English,
				Japanese,
				French,
				German,
				en,
				it,
				fr,
				nl,
				es,
				ja,
				pt_BR,
				zh_CN,
			);
			mainGroup = 0867D691FE84028FC02AAC07 /* iMedia */;
			productRefGroup = 034768DFFF38A50411DB9C8B /* Products */;
			projectDirPath = "";
			projectReferences = (
				{
					ProductGroup = D0CEC4861047BF7A00FA2A31 /* Products */;
					ProjectRef = D0B7785410470A9F00D12548 /* ObjectiveFlickr.xcodeproj */;
				},
			);
			projectRoot = "";
			targets = (
				8DC2EF4F0486A6940098B216 /* iMedia */,
				D09933541011B26E00C527B7 /* iMedia2 Tester */,
				D02CD49E1224F22400C773A2 /* genstrings */,
			);
		};
/* End PBXProject section */

/* Begin PBXReferenceProxy section */
		D0CEC48C1047BF7A00FA2A31 /* ObjectiveFlickr.framework */ = {
			isa = PBXReferenceProxy;
			fileType = wrapper.framework;
			path = ObjectiveFlickr.framework;
			remoteRef = D0CEC48B1047BF7A00FA2A31 /* PBXContainerItemProxy */;
			sourceTree = BUILT_PRODUCTS_DIR;
		};
		D0CEC48E1047BF7A00FA2A31 /* libObjectiveFlickr.a */ = {
			isa = PBXReferenceProxy;
			fileType = archive.ar;
			path = libObjectiveFlickr.a;
			remoteRef = D0CEC48D1047BF7A00FA2A31 /* PBXContainerItemProxy */;
			sourceTree = BUILT_PRODUCTS_DIR;
		};
/* End PBXReferenceProxy section */

/* Begin PBXResourcesBuildPhase section */
		8DC2EF520486A6940098B216 /* Resources */ = {
			isa = PBXResourcesBuildPhase;
			buildActionMask = 2147483647;
			files = (
				D0C2DAA210240C0B001B1198 /* IMBImageView.xib in Resources */,
				D0C2DB6D1024DBCC001B1198 /* IMBLibraryView.xib in Resources */,
				D08070C810442DAE00891137 /* IMBAudioView.xib in Resources */,
				D08070CA10442DC800891137 /* IMBMovieView.xib in Resources */,
				D08070EA10442F0500891137 /* IMBPanel.xib in Resources */,
				D0CA94C91049455B00725DA3 /* itunes-icon-audiobooks.png in Resources */,
				D0CA94CA1049455B00725DA3 /* itunes-icon-folder7.png in Resources */,
				D0CA94CB1049455B00725DA3 /* itunes-icon-library.png in Resources */,
				D0CA94CC1049455B00725DA3 /* itunes-icon-movies.png in Resources */,
				D0CA94CD1049455B00725DA3 /* itunes-icon-music.png in Resources */,
				D0CA94CE1049455B00725DA3 /* itunes-icon-partyshuffle.png in Resources */,
				D0CA94CF1049455B00725DA3 /* itunes-icon-partyshuffle7.png in Resources */,
				D0CA94D01049455B00725DA3 /* itunes-icon-playlist-normal.png in Resources */,
				D0CA94D11049455B00725DA3 /* itunes-icon-playlist-normal7.png in Resources */,
				D0CA94D21049455B00725DA3 /* itunes-icon-playlist-purchased.png in Resources */,
				D0CA94D31049455B00725DA3 /* itunes-icon-playlist-smart.png in Resources */,
				D0CA94D41049455B00725DA3 /* itunes-icon-playlist-smart7.png in Resources */,
				D0CA94D51049455B00725DA3 /* itunes-icon-podcasts.png in Resources */,
				D0CA94D61049455B00725DA3 /* itunes-icon-podcasts7.png in Resources */,
				D0CA94D71049455B00725DA3 /* itunes-icon-purchased7.png in Resources */,
				D0CA94D81049455B00725DA3 /* itunes-icon-tvshows.png in Resources */,
				D02D7912104BC89900309DC0 /* IMBComboViewTemplate.pdf in Resources */,
				D052B0C11053B4AB00988F53 /* IMBProgress.xib in Resources */,
				D0941A75105E24DD0092B2F1 /* iTunes9-icon-01.png in Resources */,
				D0941A76105E24DD0092B2F1 /* iTunes9-icon-02.png in Resources */,
				D0941A77105E24DD0092B2F1 /* iTunes9-icon-03.png in Resources */,
				D0941A78105E24DD0092B2F1 /* iTunes9-icon-04.png in Resources */,
				D0941A79105E24DD0092B2F1 /* iTunes9-icon-05.png in Resources */,
				D0941A7A105E24DD0092B2F1 /* iTunes9-icon-06.png in Resources */,
				D0941A7B105E24DD0092B2F1 /* iTunes9-icon-07.png in Resources */,
				D0941A7C105E24DD0092B2F1 /* iTunes9-icon-08.png in Resources */,
				D0941A7D105E24DD0092B2F1 /* iTunes9-icon-09.png in Resources */,
				D0941A7E105E24DD0092B2F1 /* iTunes9-icon-10.png in Resources */,
				D0941A7F105E24DD0092B2F1 /* iTunes9-icon-11.png in Resources */,
				D0941A80105E24DD0092B2F1 /* iTunes9-icon-12.png in Resources */,
				D0941A81105E24DD0092B2F1 /* iTunes9-icon-13.png in Resources */,
				D0941A82105E24DD0092B2F1 /* iTunes9-icon-14.png in Resources */,
				D0941A83105E24DD0092B2F1 /* iTunes9-icon-15.png in Resources */,
				D0941A84105E24DD0092B2F1 /* iTunes9-icon-16.png in Resources */,
				D0941A85105E24DD0092B2F1 /* iTunes9-icon-17.png in Resources */,
				D0941A86105E24DD0092B2F1 /* iTunes9-icon-18.png in Resources */,
				D0941A87105E24DD0092B2F1 /* iTunes9-icon-19.png in Resources */,
				D0941A88105E24DD0092B2F1 /* iTunes9-icon-20.png in Resources */,
				D0941A89105E24DD0092B2F1 /* iTunes9-icon-21.png in Resources */,
				D0941A8A105E24DD0092B2F1 /* iTunes9-icon-22.png in Resources */,
				D0941A8B105E24DD0092B2F1 /* iTunes9-icon-23.png in Resources */,
				D0941A8C105E24DD0092B2F1 /* iTunes9-icon-24.png in Resources */,
				D0941A8D105E24DD0092B2F1 /* iTunes9-icon-25.png in Resources */,
				D0941A8E105E24DD0092B2F1 /* iTunes9-icon-26.png in Resources */,
				D0941A8F105E24DD0092B2F1 /* iTunes9-icon-27.png in Resources */,
				D0941A90105E24DD0092B2F1 /* iTunes9-icon-28.png in Resources */,
				D0941A91105E24DD0092B2F1 /* iTunes9-icon-29.png in Resources */,
				D0941A92105E24DD0092B2F1 /* iTunes9-icon-30.png in Resources */,
				D0941A93105E24DD0092B2F1 /* iTunes9-icon-31.png in Resources */,
				D0941A94105E24DD0092B2F1 /* iTunes9-icon-32.png in Resources */,
				CEF695E5106434FE005D7E72 /* OmniwebBookmarksToXBEL.xslt in Resources */,
				CEF696FE10643CF4005D7E72 /* IMBLinkView.xib in Resources */,
				D032CE41109B2F2200D84782 /* Flickr.png in Resources */,
				D023460610CA5E2C00E14112 /* load-more-normal.pdf in Resources */,
				D023460710CA5E2C00E14112 /* load-more-pressed.pdf in Resources */,
				CE69E9DD114B05EA0016E5E0 /* firefox_allBookmarks.png in Resources */,
				CE69E9DE114B05EA0016E5E0 /* firefox_bookmarksMenu.png in Resources */,
				CE69E9DF114B05EA0016E5E0 /* firefox_bookmarksToolbar.png in Resources */,
				CE69E9E0114B05EA0016E5E0 /* firefox_unfiledBookmarks.png in Resources */,
				CE69E9E1114B05EA0016E5E0 /* firefox_tag.png in Resources */,
				CEF6539C117E5C29003FF1A5 /* Attribute.pdf in Resources */,
				CEF6539D117E5C29003FF1A5 /* CC.pdf in Resources */,
				CEF6539E117E5C29003FF1A5 /* commercial.pdf in Resources */,
				CEF6539F117E5C29003FF1A5 /* noderivatives.pdf in Resources */,
				CEF653A0117E5C29003FF1A5 /* noncommercial.pdf in Resources */,
				CEF653A1117E5C29003FF1A5 /* remix.pdf in Resources */,
				CEF653A2117E5C29003FF1A5 /* sharealike.pdf in Resources */,
				CEF65426117E64FD003FF1A5 /* any.pdf in Resources */,
				D02CD4CD1224F78E00C773A2 /* Localizable.strings in Resources */,
				D00D0AA912258E4A000924AE /* IMBFlickrHeaderView.xib in Resources */,
				D094A6DD122F813A0011084C /* iTunes10-icon-01.png in Resources */,
				D094A6DE122F813A0011084C /* iTunes10-icon-02.png in Resources */,
				D094A6DF122F813A0011084C /* iTunes10-icon-03.png in Resources */,
				D094A6E0122F813A0011084C /* iTunes10-icon-04.png in Resources */,
				D094A6E1122F813A0011084C /* iTunes10-icon-05.png in Resources */,
				D094A6E2122F813A0011084C /* iTunes10-icon-06.png in Resources */,
				D094A6E3122F813A0011084C /* iTunes10-icon-07.png in Resources */,
				D094A6E4122F813A0011084C /* iTunes10-icon-08.png in Resources */,
				D094A6E5122F813A0011084C /* iTunes10-icon-09.png in Resources */,
				D094A6E6122F813A0011084C /* iTunes10-icon-10.png in Resources */,
				D094A6E7122F813A0011084C /* iTunes10-icon-11.png in Resources */,
				D094A6E8122F813A0011084C /* iTunes10-icon-12.png in Resources */,
				D094A6E9122F813A0011084C /* iTunes10-icon-13.png in Resources */,
				D094A6EA122F813A0011084C /* iTunes10-icon-14.png in Resources */,
				D094A6EB122F813A0011084C /* iTunes10-icon-15.png in Resources */,
				D094A6EC122F813A0011084C /* iTunes10-icon-16.png in Resources */,
				D094A6ED122F813A0011084C /* iTunes10-icon-17.png in Resources */,
				D094A6EE122F813A0011084C /* iTunes10-icon-18.png in Resources */,
				D094A6EF122F813A0011084C /* iTunes10-icon-19.png in Resources */,
				D094A6F0122F813A0011084C /* iTunes10-icon-20.png in Resources */,
				D094A6F1122F813A0011084C /* iTunes10-icon-21.png in Resources */,
				D094A6F2122F813A0011084C /* iTunes10-icon-22.png in Resources */,
				D094A6F3122F813A0011084C /* iTunes10-icon-23.png in Resources */,
				D094A6F4122F813A0011084C /* iTunes10-icon-24.png in Resources */,
				D094A6F5122F813A0011084C /* iTunes10-icon-25.png in Resources */,
				D094A6F6122F813A0011084C /* iTunes10-icon-26.png in Resources */,
				D094A6F7122F813A0011084C /* iTunes10-icon-27.png in Resources */,
				D094A6F8122F813A0011084C /* iTunes10-icon-28.png in Resources */,
				D094A6F9122F813A0011084C /* iTunes10-icon-29.png in Resources */,
				D094A6FA122F813A0011084C /* iTunes10-icon-30.png in Resources */,
				D094A6FB122F813A0011084C /* iTunes10-icon-31.png in Resources */,
				D094A6FC122F813A0011084C /* iTunes10-icon-32.png in Resources */,
				8FCA063E12368342009072AE /* IMBApertureHeaderView.xib in Resources */,
				CE6524C21253AF47003A9AA0 /* warning.tiff in Resources */,
				CEAF1F25125A7DBF001C3EBB /* iMedia.tiff in Resources */,
				CEAF1F26125A7DBF001C3EBB /* i.tiff in Resources */,
				CEAF1F27125A7DBF001C3EBB /* i2.tiff in Resources */,
				CEAF1FE5125A8B6A001C3EBB /* Credits.html in Resources */,
				CE1AED33129C475200694472 /* js.tiff in Resources */,
				CEF7A22412B1B71800DBE412 /* url_icon.tiff in Resources */,
				CE394AC21371A1F700EF0D1E /* cork-background.jpg in Resources */,
				3016792A13B225B9000E57D2 /* badge_checkbox.png in Resources */,
			);
			runOnlyForDeploymentPostprocessing = 0;
		};
		D09933511011B26E00C527B7 /* Resources */ = {
			isa = PBXResourcesBuildPhase;
			buildActionMask = 2147483647;
			files = (
				305B64C71372EF6C009B53BD /* cork-background.jpg in Resources */,
				D09933B71011B3CE00C527B7 /* IMBTestApp.xib in Resources */,
				3016792913B225B9000E57D2 /* badge_checkbox.png in Resources */,
			);
			runOnlyForDeploymentPostprocessing = 0;
		};
/* End PBXResourcesBuildPhase section */

/* Begin PBXShellScriptBuildPhase section */
		D02CD49D1224F22400C773A2 /* ShellScript */ = {
			isa = PBXShellScriptBuildPhase;
			buildActionMask = 2147483647;
			files = (
			);
			inputPaths = (
			);
			outputPaths = (
			);
			runOnlyForDeploymentPostprocessing = 0;
			shellPath = /bin/sh;
			shellScript = "# shell script goes here\n\nrm -fv ./en.lproj/Localizable.strings\n\ngenstrings *.c -u -a -o ./en.lproj/ \ngenstrings *.cp -u -a -o ./en.lproj/\ngenstrings *.m -u -a -o ./en.lproj/\ngenstrings *.mm -u -a -o ./en.lproj/\n\nexit 0";
		};
/* End PBXShellScriptBuildPhase section */

/* Begin PBXSourcesBuildPhase section */
		8DC2EF540486A6940098B216 /* Sources */ = {
			isa = PBXSourcesBuildPhase;
			buildActionMask = 2147483647;
			files = (
				D09931EB1011132300C527B7 /* IMBCommon.m in Sources */,
				D09931A910110E8900C527B7 /* IMBConfig.m in Sources */,
				D09930CD1010F6C100C527B7 /* IMBOperationQueue.m in Sources */,
				D09930C81010F6C100C527B7 /* IMBNode.m in Sources */,
				D09930CA1010F6C100C527B7 /* IMBObject.m in Sources */,
				D09930D11010F6C100C527B7 /* IMBParser.m in Sources */,
				D099320F1011158400C527B7 /* IMBFolderParser.m in Sources */,
				D09932921011227100C527B7 /* IMBImageFolderParser.m in Sources */,
				D09930D31010F6C100C527B7 /* IMBParserController.m in Sources */,
				D09930C61010F6C100C527B7 /* IMBLibraryController.m in Sources */,
				D099324810111A2900C527B7 /* NSFileManager+iMedia.m in Sources */,
				D099324A10111A2900C527B7 /* NSWorkspace+iMedia.m in Sources */,
				D099326A10111DCB00C527B7 /* NSString+iMedia.m in Sources */,
				D0993304101197D100C527B7 /* IMBNodeViewController.m in Sources */,
				D099333110119EA300C527B7 /* IMBNodeTreeController.m in Sources */,
				D099333310119F3400C527B7 /* IMBObjectArrayController.m in Sources */,
				D0993932101236AB00C527B7 /* IMBOutlineView.m in Sources */,
				D08E8D2C1019E89E005D8614 /* IMBKQueue.m in Sources */,
				D08E8D2E1019E8A5005D8614 /* IMBFileWatcher.m in Sources */,
				D08E8D7D1019EAB8005D8614 /* IMBFNSubscribeFileWatcher.m in Sources */,
				D08E8D821019EB09005D8614 /* IMBFSEventsWatcher.m in Sources */,
				D08E8D851019EB4D005D8614 /* IMBMainThreadProxy.m in Sources */,
				D0CD1E55101A452A000FA505 /* IMBiPhotoParser.m in Sources */,
				D0C2DAF31024178E001B1198 /* IMBObjectViewController.m in Sources */,
				D0C2DD0E1025905A001B1198 /* IMBImageViewController.m in Sources */,
				D05A9494102EB022005DF9CE /* IMBImageCaptureParser.m in Sources */,
				D049EF5610346C1C003CC49C /* IMBNodeCell.m in Sources */,
				D049F00B1034993E003CC49C /* NSImage+iMedia.m in Sources */,
				D049F0431034A86B003CC49C /* IMBIconCache.m in Sources */,
				D0D635ED1035B4C500FF8631 /* IMBLightroomParser.m in Sources */,
				D0D635EF1035B4C500FF8631 /* IMBApertureParser.m in Sources */,
				D04FFEBC103BE81600104EB8 /* IMBObjectsPromise.m in Sources */,
				D0BF8C6A103F32700014B3B7 /* IMBImageBrowserCell.m in Sources */,
				D0B6FABC1043243800280DDC /* IMBAudioFolderParser.m in Sources */,
				D0B6FAC01043246800280DDC /* IMBMovieFolderParser.m in Sources */,
				D0E96D1D104410BD0015979F /* IMBPanelController.m in Sources */,
				D08070C010442CD700891137 /* IMBMovieViewController.m in Sources */,
				D08070C410442CE100891137 /* IMBAudioViewController.m in Sources */,
				D0BE0A8D104802A7009AE844 /* IMBTableView.m in Sources */,
				D08C5C9F104862540068FF07 /* IMBTextFieldCell.m in Sources */,
				D0CA9428104932CD00725DA3 /* IMBiTunesParser.m in Sources */,
				D0CA961610498F7C00725DA3 /* IMBTimecodeTransformer.m in Sources */,
				D052AFD310538B7B00988F53 /* IMBURLDownloadOperation.m in Sources */,
				D052B0961053B0F700988F53 /* IMBProgressWindowController.m in Sources */,
				D09FD780105586BC00E328C7 /* IMBImageBrowserView.m in Sources */,
				CEF686B61062D0BD005D7E72 /* IMBComboTableView.m in Sources */,
				CEF686BB1062D18F005D7E72 /* IMBComboTextCell.m in Sources */,
				CEF6871A1062DAF0005D7E72 /* IMBDynamicTableView.m in Sources */,
				CEF6970910643D60005D7E72 /* IMBLinkViewController.m in Sources */,
				D010384D10714CB3007C88D7 /* IMBNodeObject.m in Sources */,
				D010388C107152A9007C88D7 /* IMBObjectThumbnailLoadOperation.m in Sources */,
				D01038E51071E111007C88D7 /* IMBObjectFifoCache.m in Sources */,
				D02D175B1081CF3B00142E8A /* IMBGarageBandParser.m in Sources */,
				D0FC9519108213A800973FEE /* IMBiTunesVideoParser.m in Sources */,
				D03C2841108265C300BD55CF /* IMBiPhotoVideoParser.m in Sources */,
				D0403B5210918C03000F0AE1 /* IMBSafariBookmarkParser.m in Sources */,
				D0F2DB9C1098262D004280C1 /* FMDatabase.m in Sources */,
				D0F2DB9E1098262D004280C1 /* FMDatabaseAdditions.m in Sources */,
				D0F2DBA11098262D004280C1 /* FMResultSet.m in Sources */,
				D032CB7B109A2F4A00D84782 /* IMBMovieObject.m in Sources */,
				D032CE48109B301100D84782 /* IMBFlickrNode.m in Sources */,
				D02E53C910A5563500B205BD /* NSData+SKExtensions.m in Sources */,
				8FC2559A10A851C500F19642 /* IMBLightroom2Parser.m in Sources */,
				8FC2561110A8706000F19642 /* IMBLightroom1Parser.m in Sources */,
				8FFCBFD110A8CD9C00377C33 /* IMBLightroom3Parser.m in Sources */,
				8F93177F10A9FC53002CDB19 /* IMBPyramidObjectPromise.m in Sources */,
				8F47B39210C416050013ED25 /* IMBOrderedDictionary.m in Sources */,
				FCD9ABB510C677FF0092F441 /* IMBLoadMoreObject.m in Sources */,
				D0AD4CA010CCF36F00204318 /* IMBButtonObject.m in Sources */,
				D0467BB1112C220F00C1AA4E /* IMBApertureAudioParser.m in Sources */,
				D0467BB5112C223600C1AA4E /* IMBApertureVideoParser.m in Sources */,
				CE69CDC41149D0B50016E5E0 /* IMBFireFoxParser.m in Sources */,
				274DF619114EF0B200AC8C03 /* IMBImageItem.m in Sources */,
				8FC2089E11C29E1C0083EAB3 /* IMBLightroom3VideoParser.m in Sources */,
				D0363E7D11D3787800E0579F /* NSView+iMedia.m in Sources */,
				D0CE6E1E11F6FA09005EE5B4 /* IMBMetadataTransformer.m in Sources */,
				D00D0AAB12258E4A000924AE /* IMBFlickrHeaderViewController.m in Sources */,
				D00D0D261226A803000924AE /* IMBPanel.m in Sources */,
				D04083C91235490F005375FC /* IMBFlickrObject.m in Sources */,
				8FCA064312368388009072AE /* IMBApertureHeaderViewController.m in Sources */,
				CE09F304124823020094EC48 /* IMBURLGetSizeOperation.m in Sources */,
				CE3EC9A3124AAC0700D8435B /* NSURL+iMedia.m in Sources */,
				D0129A29124C97A200EBEB45 /* NSDictionary+iMedia.m in Sources */,
				CE6B664C124D440A00E44811 /* IMBDisableTitleToColorTransformer.m in Sources */,
				CEAF1F2E125A7DE4001C3EBB /* NSWindow_Flipr.m in Sources */,
				CEAF1F3C125A80D4001C3EBB /* IMBHoverButton.m in Sources */,
				CEA8A04C12D3EC70008CD7CB /* IMBSmartFolderNodeObject.m in Sources */,
				30394AC912DC665000ACA531 /* IMBSkimmableObjectViewController.m in Sources */,
				3025E5641306877700706DB2 /* IMBiPhotoEventObjectViewController.m in Sources */,
				30E4D4FF130BCEAF00FDFBF2 /* IMBiPhotoEventNodeObject.m in Sources */,
				FC30D0261309777300463E52 /* IMBFlickrParser.m in Sources */,
				30F90B3013584FE700D13233 /* IMBAppleMediaParser.m in Sources */,
				30F90B341358501A00D13233 /* IMBFaceObjectViewController.m in Sources */,
				8F7945CF139518CD0066E133 /* IMBiPhotoObjectPromise.m in Sources */,
			);
			runOnlyForDeploymentPostprocessing = 0;
		};
		D09933521011B26E00C527B7 /* Sources */ = {
			isa = PBXSourcesBuildPhase;
			buildActionMask = 2147483647;
			files = (
				D09933B31011B32B00C527B7 /* IMBTestAppDelegate.m in Sources */,
				D09934341011B63600C527B7 /* main.m in Sources */,
				30439224130D173C00DD1D34 /* IMBTestiPhotoEventBrowserCell.m in Sources */,
				30F90B391358521300D13233 /* IMBTestFaceBrowserCell.m in Sources */,
				30F90B3A1358521300D13233 /* IMBTestFacesBackgroundLayer.m in Sources */,
				3016783613B1F435000E57D2 /* IMBTestTextView.m in Sources */,
			);
			runOnlyForDeploymentPostprocessing = 0;
		};
/* End PBXSourcesBuildPhase section */

/* Begin PBXTargetDependency section */
		CEC0F91D10852AF8002CE02E /* PBXTargetDependency */ = {
			isa = PBXTargetDependency;
			name = "ObjectiveFlickr (framework)";
			targetProxy = CEC0F91C10852AF8002CE02E /* PBXContainerItemProxy */;
		};
		D07BF168104C423B00B6C87D /* PBXTargetDependency */ = {
			isa = PBXTargetDependency;
			name = "ObjectiveFlickr (framework)";
			targetProxy = D07BF167104C423B00B6C87D /* PBXContainerItemProxy */;
		};
		D099345A1011B6FA00C527B7 /* PBXTargetDependency */ = {
			isa = PBXTargetDependency;
			target = 8DC2EF4F0486A6940098B216 /* iMedia */;
			targetProxy = D09934591011B6FA00C527B7 /* PBXContainerItemProxy */;
		};
/* End PBXTargetDependency section */

/* Begin PBXVariantGroup section */
		D02CD4CB1224F78E00C773A2 /* Localizable.strings */ = {
			isa = PBXVariantGroup;
			children = (
				D02CD4CC1224F78E00C773A2 /* en */,
				D02CD5C71225138400C773A2 /* de */,
				D02CD5C81225138800C773A2 /* fr */,
				FC32F01F130C47F100966FFD /* it */,
				FCAA9638134227D700EA1A3A /* nl */,
				FCEFB408135332360043CBEB /* es */,
				FCEFB40C135332530043CBEB /* ja */,
				CE1DE6481386E2E600C3F780 /* pt_BR */,
				CE87008C146204E300CAFED2 /* zh_CN */,
			);
			name = Localizable.strings;
			sourceTree = "<group>";
		};
/* End PBXVariantGroup section */

/* Begin XCBuildConfiguration section */
		1DEB91AE08733DA50010E9CD /* Debug */ = {
			isa = XCBuildConfiguration;
			baseConfigurationReference = D0CF005310C50908009EC68F /* IMBTargetDebug.xcconfig */;
			buildSettings = {
				ALWAYS_SEARCH_USER_PATHS = NO;
				ARCHS = "$(ARCHS_STANDARD_32_64_BIT)";
				DYLIB_COMPATIBILITY_VERSION = 1;
				DYLIB_CURRENT_VERSION = 1;
				FRAMEWORK_VERSION = A;
				INFOPLIST_FILE = Info.plist;
				INSTALL_PATH = "@executable_path/../Frameworks";
				PRODUCT_NAME = iMedia;
				SDKROOT = macosx10.6;
				VALID_ARCHS = "i386 x86_64";
				WRAPPER_EXTENSION = framework;
			};
			name = Debug;
		};
		1DEB91AF08733DA50010E9CD /* Release */ = {
			isa = XCBuildConfiguration;
			baseConfigurationReference = D0CF005410C50908009EC68F /* IMBTargetRelease.xcconfig */;
			buildSettings = {
				ALWAYS_SEARCH_USER_PATHS = NO;
				ARCHS = "$(ARCHS_STANDARD_32_64_BIT)";
				DYLIB_COMPATIBILITY_VERSION = 1;
				DYLIB_CURRENT_VERSION = 1;
				FRAMEWORK_VERSION = A;
				INFOPLIST_FILE = Info.plist;
				INSTALL_PATH = "@executable_path/../Frameworks";
				PRODUCT_NAME = iMedia;
				SDKROOT = macosx10.6;
				VALID_ARCHS = "i386 x86_64";
				WRAPPER_EXTENSION = framework;
			};
			name = Release;
		};
		1DEB91B208733DA50010E9CD /* Debug */ = {
			isa = XCBuildConfiguration;
			baseConfigurationReference = D0760AC210C5027100F2119C /* IMBProject.xcconfig */;
			buildSettings = {
				ARCHS = "$(ARCHS_STANDARD_32_64_BIT)";
				ONLY_ACTIVE_ARCH = YES;
				SDKROOT = macosx;
			};
			name = Debug;
		};
		1DEB91B308733DA50010E9CD /* Release */ = {
			isa = XCBuildConfiguration;
			baseConfigurationReference = D0760AC210C5027100F2119C /* IMBProject.xcconfig */;
			buildSettings = {
				ARCHS = "$(ARCHS_STANDARD_32_64_BIT)";
				SDKROOT = macosx;
			};
			name = Release;
		};
		D02CD49F1224F22400C773A2 /* Debug */ = {
			isa = XCBuildConfiguration;
			buildSettings = {
				COPY_PHASE_STRIP = NO;
				GCC_DYNAMIC_NO_PIC = NO;
				GCC_OPTIMIZATION_LEVEL = 0;
				PRODUCT_NAME = genstrings;
			};
			name = Debug;
		};
		D02CD4A01224F22400C773A2 /* Release */ = {
			isa = XCBuildConfiguration;
			buildSettings = {
				COPY_PHASE_STRIP = YES;
				DEBUG_INFORMATION_FORMAT = "dwarf-with-dsym";
				PRODUCT_NAME = genstrings;
				ZERO_LINK = NO;
			};
			name = Release;
		};
		D02CD4A11224F22400C773A2 /* Test */ = {
			isa = XCBuildConfiguration;
			buildSettings = {
				PRODUCT_NAME = genstrings;
			};
			name = Test;
		};
		D09930B21010F68B00C527B7 /* Test */ = {
			isa = XCBuildConfiguration;
			baseConfigurationReference = D0760AC210C5027100F2119C /* IMBProject.xcconfig */;
			buildSettings = {
				ARCHS = "$(ARCHS_STANDARD_32_64_BIT)";
				SDKROOT = macosx;
			};
			name = Test;
		};
		D09930B31010F68B00C527B7 /* Test */ = {
			isa = XCBuildConfiguration;
			baseConfigurationReference = D0CF005510C50908009EC68F /* IMBTargetTest.xcconfig */;
			buildSettings = {
				ALWAYS_SEARCH_USER_PATHS = NO;
				ARCHS = "$(ARCHS_STANDARD_32_64_BIT)";
				DYLIB_COMPATIBILITY_VERSION = 1;
				DYLIB_CURRENT_VERSION = 1;
				FRAMEWORK_VERSION = A;
				INFOPLIST_FILE = Info.plist;
				INSTALL_PATH = "@executable_path/../Frameworks";
				PRODUCT_NAME = iMedia;
				SDKROOT = macosx10.6;
				VALID_ARCHS = "i386 x86_64";
				WRAPPER_EXTENSION = framework;
			};
			name = Test;
		};
		D09933581011B27000C527B7 /* Debug */ = {
			isa = XCBuildConfiguration;
			baseConfigurationReference = D0CF005310C50908009EC68F /* IMBTargetDebug.xcconfig */;
			buildSettings = {
				INFOPLIST_FILE = "TestApp-Info.plist";
				INSTALL_PATH = "$(HOME)/Applications";
				OTHER_LDFLAGS = (
					"-framework",
					Foundation,
					"-framework",
					AppKit,
				);
				PRODUCT_NAME = iMedia2;
			};
			name = Debug;
		};
		D09933591011B27000C527B7 /* Release */ = {
			isa = XCBuildConfiguration;
			baseConfigurationReference = D0CF005410C50908009EC68F /* IMBTargetRelease.xcconfig */;
			buildSettings = {
				INFOPLIST_FILE = "TestApp-Info.plist";
				INSTALL_PATH = "$(HOME)/Applications";
				OTHER_LDFLAGS = (
					"-framework",
					Foundation,
					"-framework",
					AppKit,
				);
				PRODUCT_NAME = iMedia2;
			};
			name = Release;
		};
		D099335A1011B27000C527B7 /* Test */ = {
			isa = XCBuildConfiguration;
			baseConfigurationReference = D0CF005510C50908009EC68F /* IMBTargetTest.xcconfig */;
			buildSettings = {
				INFOPLIST_FILE = "TestApp-Info.plist";
				INSTALL_PATH = "$(HOME)/Applications";
				OTHER_LDFLAGS = (
					"-framework",
					Foundation,
					"-framework",
					AppKit,
				);
				PRODUCT_NAME = iMedia2;
			};
			name = Test;
		};
/* End XCBuildConfiguration section */

/* Begin XCConfigurationList section */
		1DEB91AD08733DA50010E9CD /* Build configuration list for PBXNativeTarget "iMedia" */ = {
			isa = XCConfigurationList;
			buildConfigurations = (
				1DEB91AE08733DA50010E9CD /* Debug */,
				1DEB91AF08733DA50010E9CD /* Release */,
				D09930B31010F68B00C527B7 /* Test */,
			);
			defaultConfigurationIsVisible = 0;
			defaultConfigurationName = Release;
		};
		1DEB91B108733DA50010E9CD /* Build configuration list for PBXProject "iMedia" */ = {
			isa = XCConfigurationList;
			buildConfigurations = (
				1DEB91B208733DA50010E9CD /* Debug */,
				1DEB91B308733DA50010E9CD /* Release */,
				D09930B21010F68B00C527B7 /* Test */,
			);
			defaultConfigurationIsVisible = 0;
			defaultConfigurationName = Release;
		};
		D02CD4A91224F24200C773A2 /* Build configuration list for PBXAggregateTarget "genstrings" */ = {
			isa = XCConfigurationList;
			buildConfigurations = (
				D02CD49F1224F22400C773A2 /* Debug */,
				D02CD4A01224F22400C773A2 /* Release */,
				D02CD4A11224F22400C773A2 /* Test */,
			);
			defaultConfigurationIsVisible = 0;
			defaultConfigurationName = Release;
		};
		D099335B1011B27000C527B7 /* Build configuration list for PBXNativeTarget "iMedia2 Tester" */ = {
			isa = XCConfigurationList;
			buildConfigurations = (
				D09933581011B27000C527B7 /* Debug */,
				D09933591011B27000C527B7 /* Release */,
				D099335A1011B27000C527B7 /* Test */,
			);
			defaultConfigurationIsVisible = 0;
			defaultConfigurationName = Release;
		};
/* End XCConfigurationList section */
	};
	rootObject = 0867D690FE84028FC02AAC07 /* Project object */;
}<|MERGE_RESOLUTION|>--- conflicted
+++ resolved
@@ -782,11 +782,7 @@
 		FCD9ABB210C677FF0092F441 /* IMBLoadMoreObject.h */ = {isa = PBXFileReference; fileEncoding = 4; lastKnownFileType = sourcecode.c.h; path = IMBLoadMoreObject.h; sourceTree = "<group>"; };
 		FCD9ABB310C677FF0092F441 /* IMBLoadMoreObject.m */ = {isa = PBXFileReference; fileEncoding = 4; lastKnownFileType = sourcecode.c.objc; path = IMBLoadMoreObject.m; sourceTree = "<group>"; };
 		FCEFB408135332360043CBEB /* es */ = {isa = PBXFileReference; fileEncoding = 10; lastKnownFileType = text.plist.strings; name = es; path = es.lproj/Localizable.strings; sourceTree = "<group>"; };
-<<<<<<< HEAD
 		FCEFB40C135332530043CBEB /* ja */ = {isa = PBXFileReference; fileEncoding = 10; lastKnownFileType = text.plist.strings; name = ja; path = ja.lproj/Localizable.strings; sourceTree = "<group>"; };
-=======
-		FCEFB40C135332530043CBEB /* ja */ = {isa = PBXFileReference; lastKnownFileType = text.plist.strings; name = ja; path = ja.lproj/Localizable.strings; sourceTree = "<group>"; };
->>>>>>> 04ef011e
 /* End PBXFileReference section */
 
 /* Begin PBXFrameworksBuildPhase section */
