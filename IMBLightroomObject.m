--- conflicted
+++ resolved
@@ -157,6 +157,7 @@
 	return [NSString stringWithFormat:@"%@/%@", identifier, self.idLocal];
 }
 
+
 //----------------------------------------------------------------------------------------------------------------------
 
 
@@ -174,32 +175,18 @@
 	{
 		if (!_isLoadingQuicklookPreview)
 		{
-			NSLock *lock = [[NSLock alloc] init];
-			
 			_isLoadingQuicklookPreview = YES;
 			 
 			dispatch_sync(dispatch_get_global_queue(DISPATCH_QUEUE_PRIORITY_HIGH,0),^()
 			{
-				[lock lock];
-				
 				[self requestBookmarkWithCompletionBlock:^(NSError* inError)
 				{
-					[lock unlock];
-					
 					if (inError) [NSApp performSelectorOnMainThread:@selector(presentError:) withObject:inError waitUntilDone:NO];
 				}];
-<<<<<<< HEAD
-=======
-				
+
 				[self waitForBookmark];
 				_isLoadingQuicklookPreview = NO;
->>>>>>> 0ab64601
 			});
-			
-			[lock lock];
-			[lock release];
-			
-			_isLoadingQuicklookPreview = NO;
 		}
 	}
 	
