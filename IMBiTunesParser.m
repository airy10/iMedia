--- conflicted
+++ resolved
@@ -559,11 +559,7 @@
 	// Create the subnodes array on demand - even if turns out to be empty after exiting this method, 
 	// because without creating an array we would cause an endless loop...
 	
-<<<<<<< HEAD
 	NSMutableArray* subnodes = [inParentNode mutableSubnodes];
-=======
-	NSMutableArray* subnodes = [NSMutableArray array];
->>>>>>> dc210a6d
 
 	// Now parse the iTunes XML plist and look for albums whose parent matches our parent node. We are 
 	// only going to add subnodes that are direct children of inParentNode...
@@ -602,11 +598,6 @@
 		
 		[pool drain];
 	}
-<<<<<<< HEAD
-=======
-	
-	inParentNode.subnodes = subnodes;
->>>>>>> dc210a6d
 }
 
 
