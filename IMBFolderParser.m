/*
 iMedia Browser Framework <http://karelia.com/imedia/>
 
 Copyright (c) 2005-2012 by Karelia Software et al.
 
 iMedia Browser is based on code originally developed by Jason Terhorst,
 further developed for Sandvox by Greg Hulands, Dan Wood, and Terrence Talbot.
 The new architecture for version 2.0 was developed by Peter Baumgartner.
 Contributions have also been made by Matt Gough, Martin Wennerberg and others
 as indicated in source files.
 
 The iMedia Browser Framework is licensed under the following terms:
 
 Permission is hereby granted, free of charge, to any person obtaining a copy
 of this software and associated documentation files (the "Software"), to deal
 in all or substantial portions of the Software without restriction, including
 without limitation the rights to use, copy, modify, merge, publish,
 distribute, sublicense, and/or sell copies of the Software, and to permit
 persons to whom the Software is furnished to do so, subject to the following
 conditions:
 
	Redistributions of source code must retain the original terms stated here,
	including this list of conditions, the disclaimer noted below, and the
	following copyright notice: Copyright (c) 2005-2012 by Karelia Software et al.
 
	Redistributions in binary form must include, in an end-user-visible manner,
	e.g., About window, Acknowledgments window, or similar, either a) the original
	terms stated here, including this list of conditions, the disclaimer noted
	below, and the aforementioned copyright notice, or b) the aforementioned
	copyright notice and a link to karelia.com/imedia.
 
	Neither the name of Karelia Software, nor Sandvox, nor the names of
	contributors to iMedia Browser may be used to endorse or promote products
	derived from the Software without prior and express written permission from
	Karelia Software or individual contributors, as appropriate.
 
 Disclaimer: THE SOFTWARE IS PROVIDED BY THE COPYRIGHT OWNER AND CONTRIBUTORS
 "AS IS", WITHOUT WARRANTY OF ANY KIND, EXPRESS OR IMPLIED, INCLUDING BUT NOT
 LIMITED TO THE WARRANTIES OF MERCHANTABILITY, FITNESS FOR A PARTICULAR PURPOSE,
 AND NONINFRINGEMENT. IN NO EVENT SHALL THE AUTHORS OR COPYRIGHT HOLDERS BE
 LIABLE FOR ANY CLAIM, DAMAGES, OR OTHER LIABILITY, WHETHER IN AN ACTION OF
 CONTRACT, TORT, OR OTHERWISE, ARISING FROM, OUT OF, OR IN CONNECTION WITH, THE
 SOFTWARE OR THE USE OF, OR OTHER DEALINGS IN, THE SOFTWARE.
*/


//----------------------------------------------------------------------------------------------------------------------


// Author: Peter Baumgartner


//----------------------------------------------------------------------------------------------------------------------


#pragma mark HEADERS

#import "IMBFolderParser.h"
#import "IMBConfig.h"
#import "IMBNode.h"
#import "IMBObject.h"
#import "IMBFolderObject.h"
#import "NSFileManager+iMedia.h"
#import "NSWorkspace+iMedia.h"
#import "NSString+iMedia.h"
#import <Quartz/Quartz.h>


//----------------------------------------------------------------------------------------------------------------------


#pragma mark 

@implementation IMBFolderParser

@synthesize fileUTI = _fileUTI;
@synthesize displayPriority = _displayPriority;
@synthesize isUserAdded = _isUserAdded;


//----------------------------------------------------------------------------------------------------------------------


- (id) init
{
	if ((self = [super init]))
	{
		self.fileUTI = nil;
		self.displayPriority = 5;	// default middle-of-the-pack priority
		self.isUserAdded = NO;
	}
	
	return self;
}

- (void) dealloc
{
	IMBRelease(_fileUTI);
	[super dealloc];
}


//----------------------------------------------------------------------------------------------------------------------


#pragma mark 
#pragma mark Parser Methods


- (IMBNode*) unpopulatedTopLevelNode:(NSError**)outError
{
	NSFileManager* fileManager = [NSFileManager imb_threadSafeManager];
	NSURL* url = self.mediaSource;
	NSString* path = [[url path] stringByStandardizingPath];
	
	
    // Check if the folder exists. If not then do not return a node...
	NSNumber* hasSubfolders = [self directoryHasVisibleSubfolders:url error:outError];
    if (!hasSubfolders) return nil;	
    
    
	// Create an empty root node (unpopulated and without subnodes)...
	
	NSString* name = [fileManager displayNameAtPath:[path stringByDeletingPathExtension]];
    name = [name stringByReplacingOccurrencesOfString:@"_" withString:@" "];

	IMBNode* node = [[[IMBNode alloc] init] autorelease];
<<<<<<< HEAD
	node.icon = [self iconForItemAtURL:url error:NULL];
=======
    
	node.icon = [self iconForPath:path];
>>>>>>> f2a35123
	node.name = name;
	node.identifier = [self identifierForPath:path];
	node.mediaType = self.mediaType;
	node.mediaSource = url;
	node.isTopLevelNode = YES;
	node.isLeafNode = [hasSubfolders boolValue];
	node.displayPriority = self.displayPriority;
	node.isUserAdded = self.isUserAdded;
	node.parserIdentifier = self.identifier;
	
	if (node.isTopLevelNode)
	{
		node.groupType = kIMBGroupTypeFolder;
		node.isIncludedInPopup = YES;
	}
	else
	{
		node.groupType = kIMBGroupTypeNone;
		node.isIncludedInPopup = NO;
	}
	
	// Enable FSEvents based file watching for root nodes...
	
	node.watcherType = kIMBWatcherTypeFSEvent;
	node.watchedPath = path;
	
	return node;
}


//----------------------------------------------------------------------------------------------------------------------


- (BOOL) populateNode:(IMBNode*)inNode error:(NSError**)outError
{
	NSError* error = nil;
	NSFileManager* fileManager = [NSFileManager imb_threadSafeManager];
	NSAutoreleasePool* pool = nil;
	NSInteger index = 0;
	BOOL ok;
    BOOL result = YES;
	
	// Scan the folder for files and directories...
	
	NSArray* urls = [fileManager contentsOfDirectoryAtURL:
		inNode.mediaSource 
		includingPropertiesForKeys:[NSArray arrayWithObjects:NSURLLocalizedNameKey,NSURLIsDirectoryKey,NSURLIsPackageKey,nil] 
		options:NSDirectoryEnumerationSkipsHiddenFiles 
		error:&error];

	if (urls)
	{
		NSMutableArray* subnodes = [inNode mutableArrayForPopulatingSubnodes];
		NSMutableArray* objects = [NSMutableArray arrayWithCapacity:urls.count];
		NSMutableArray* folders = [NSMutableArray array];
		inNode.displayedObjectCount = 0;
		
		for (NSURL* url in urls)
		{
			if (index%32 == 0)
			{
				IMBDrain(pool);
				pool = [[NSAutoreleasePool alloc] init];
			}

			// Get some info about the file or folder...
			
			NSString* localizedName = nil;
			ok = [url getResourceValue:&localizedName forKey:NSURLLocalizedNameKey error:&error];
			if (!ok) continue;
			
			NSNumber* isDirectory = nil;
			ok = [url getResourceValue:&isDirectory forKey:NSURLIsDirectoryKey error:&error];
			if (!ok) continue;

			NSNumber* isPackage = nil;
			ok = [url getResourceValue:&isPackage forKey:NSURLIsPackageKey error:&error];
			if (!ok) continue;
			
			// If we found a folder (that is not a package, then remember it for later. Folders will be added
			// after regular files...
			
			if ([isDirectory boolValue] && ![isPackage boolValue])
			{
				if (![IMBConfig isLibraryAtURL:url])
				{
					[folders addObject:url];
				}
				else
				{
					// NSLog(@"IGNORING LIBRARY PATH: %@", path);
				}
			}
			
			// Regular files are added immediately (if they have the correct UTI)...
			
            NSString *type;
            ok = [url getResourceValue:&type forKey:NSURLTypeIdentifierKey error:&error];
			
            if (ok && UTTypeConformsTo((CFStringRef)type, (CFStringRef)_fileUTI))
            {
				IMBObject* object = [self objectForURL:url name:localizedName index:index++];
				[objects addObject:object];
				inNode.displayedObjectCount++;
			}
		}
				
		IMBDrain(pool);

		// Now we can actually handle the folders. Add a subnode and an IMBNodeObject for each folder...
				
		for (NSURL* url in folders)
		{
			if (index%32 == 0)
			{
				IMBDrain(pool);
				pool = [[NSAutoreleasePool alloc] init];
			}
			
<<<<<<< HEAD
			NSString* name;
			if (![url getResourceValue:&name forKey:NSURLLocalizedNameKey error:&error]) continue;
			
            NSNumber* countOfSubfolders = [self countOfSubfoldersInFolder:url error:&error];
			if (countOfSubfolders == nil) continue;
=======
			NSString* path = [url path];
			NSString* name = [fileManager displayNameAtPath:path];
			NSNumber* hasSubfolders = [self directoryHasVisibleSubfolders:url error:&error];
			if (!hasSubfolders) continue;
>>>>>>> f2a35123
			
			IMBNode* subnode = [[IMBNode alloc] init];
			subnode.icon = [self iconForItemAtURL:url error:NULL];
			subnode.name = name;
			
            NSString* path = [url path];
			subnode.identifier = [self identifierForPath:path];
            
			subnode.mediaType = self.mediaType;
			subnode.mediaSource = url;
			subnode.parserIdentifier = self.identifier;
			subnode.isTopLevelNode = NO;
			subnode.isLeafNode = [hasSubfolders boolValue];
			subnode.groupType = kIMBGroupTypeFolder;
			subnode.isIncludedInPopup = NO;
			subnode.watchedPath = path;					// These two lines are important to make file watching work for nested 
			subnode.watcherType = kIMBWatcherTypeNone;	// subfolders. See IMBLibraryController _reloadNodesWithWatchedPath:
			
            [subnodes addObject:subnode];
			[subnode release];

			IMBFolderObject* object = [[IMBFolderObject alloc] init];
			object.representedNodeIdentifier = subnode.identifier;
			object.location = (id)url;
			object.name = name;
			object.metadata = nil;
			object.parserIdentifier = self.identifier;
			object.index = index++;
			[objects addObject:object];
			[object release];
		}
		
		inNode.objects = objects;
		inNode.isLeafNode = [subnodes count] == 0;
	}
	else
    {
        result = NO;
    }
	
    IMBDrain(pool);
	return result;
}


//----------------------------------------------------------------------------------------------------------------------


// Since we know that we have local files we can use the helper method supplied by the base class...

- (NSData*) bookmarkForObject:(IMBObject*)inObject error:(NSError**)outError
{
	return [self bookmarkForLocalFileObject:inObject error:outError];
}


//----------------------------------------------------------------------------------------------------------------------


#pragma mark 
#pragma mark Helpers


- (IMBObject*) objectForURL:(NSString*)inURL name:(NSString*)inName index:(NSUInteger)inIndex;
{
	IMBObject* object = [[[IMBObject alloc] init] autorelease];
	object.location = (id)inURL;
	object.name = inName;
	object.parserIdentifier = self.identifier;
	object.index = inIndex;
	
	object.imageRepresentationType = IKImageBrowserCGImageRepresentationType; 
	object.imageLocation = nil;             // will be loaded lazily when needed
	object.imageRepresentation = nil;		// will be loaded lazily when needed
	object.metadata = nil;					// will be loaded lazily when needed
	
	return object;
}


//----------------------------------------------------------------------------------------------------------------------


// @YES if there is at least one visible subfolder
// @NO if there are definitely none, perhaps because the URL isn't even a directory
// nil if couldn't tell, in which case error pointer is filled in

- (NSNumber*) directoryHasVisibleSubfolders:(NSURL*)directory error:(NSError**)outError;
{
	NSFileManager* fileManager = [NSFileManager imb_threadSafeManager];
	NSArray* contents = [fileManager contentsOfDirectoryAtURL:directory 
                                   includingPropertiesForKeys:[NSArray arrayWithObjects:NSURLIsDirectoryKey,NSURLIsPackageKey,nil] 
                                                      options:NSDirectoryEnumerationSkipsHiddenFiles 
                                                        error:outError];
    
	if (!contents) return nil;
	
    
    BOOL knowForSure = YES;
	for (NSURL* url in contents)
    {
        NSNumber* isFolder = nil;
        NSError *error;
        BOOL ok = [url getResourceValue:&isFolder forKey:NSURLIsDirectoryKey error:&error];
        
        if (ok)
        {
            // Can stop looking as soon as a folder is found
            if ([isFolder boolValue])
            {
                NSNumber* isPackage = nil;
                ok = [url getResourceValue:&isPackage forKey:NSURLIsPackageKey error:&error];
                
                if (ok && ![isPackage boolValue]) return [NSNumber numberWithBool:YES];
            }
        }
        
        // If no subfolders are found, return the last error if there was one
        if (!ok)
        {
            knowForSure = NO;
            if (outError) *outError = error;
        }
    }
    
    return (knowForSure ? [NSNumber numberWithBool:NO] : nil);
}


//----------------------------------------------------------------------------------------------------------------------


@end<|MERGE_RESOLUTION|>--- conflicted
+++ resolved
@@ -125,12 +125,7 @@
     name = [name stringByReplacingOccurrencesOfString:@"_" withString:@" "];
 
 	IMBNode* node = [[[IMBNode alloc] init] autorelease];
-<<<<<<< HEAD
 	node.icon = [self iconForItemAtURL:url error:NULL];
-=======
-    
-	node.icon = [self iconForPath:path];
->>>>>>> f2a35123
 	node.name = name;
 	node.identifier = [self identifierForPath:path];
 	node.mediaType = self.mediaType;
@@ -250,18 +245,11 @@
 				pool = [[NSAutoreleasePool alloc] init];
 			}
 			
-<<<<<<< HEAD
 			NSString* name;
 			if (![url getResourceValue:&name forKey:NSURLLocalizedNameKey error:&error]) continue;
 			
-            NSNumber* countOfSubfolders = [self countOfSubfoldersInFolder:url error:&error];
-			if (countOfSubfolders == nil) continue;
-=======
-			NSString* path = [url path];
-			NSString* name = [fileManager displayNameAtPath:path];
 			NSNumber* hasSubfolders = [self directoryHasVisibleSubfolders:url error:&error];
 			if (!hasSubfolders) continue;
->>>>>>> f2a35123
 			
 			IMBNode* subnode = [[IMBNode alloc] init];
 			subnode.icon = [self iconForItemAtURL:url error:NULL];
