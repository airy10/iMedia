/*
 iMedia Browser Framework <http://karelia.com/imedia/>
 
 Copyright (c) 2005-2012 by Karelia Software et al.
 
 iMedia Browser is based on code originally developed by Jason Terhorst,
 further developed for Sandvox by Greg Hulands, Dan Wood, and Terrence Talbot.
 The new architecture for version 2.0 was developed by Peter Baumgartner.
 Contributions have also been made by Matt Gough, Martin Wennerberg and others
 as indicated in source files.
 
 The iMedia Browser Framework is licensed under the following terms:
 
 Permission is hereby granted, free of charge, to any person obtaining a copy
 of this software and associated documentation files (the "Software"), to deal
 in all or substantial portions of the Software without restriction, including
 without limitation the rights to use, copy, modify, merge, publish,
 distribute, sublicense, and/or sell copies of the Software, and to permit
 persons to whom the Software is furnished to do so, subject to the following
 conditions:
 
	Redistributions of source code must retain the original terms stated here,
	including this list of conditions, the disclaimer noted below, and the
	following copyright notice: Copyright (c) 2005-2012 by Karelia Software et al.
 
	Redistributions in binary form must include, in an end-user-visible manner,
	e.g., About window, Acknowledgments window, or similar, either a) the original
	terms stated here, including this list of conditions, the disclaimer noted
	below, and the aforementioned copyright notice, or b) the aforementioned
	copyright notice and a link to karelia.com/imedia.
 
	Neither the name of Karelia Software, nor Sandvox, nor the names of
	contributors to iMedia Browser may be used to endorse or promote products
	derived from the Software without prior and express written permission from
	Karelia Software or individual contributors, as appropriate.
 
 Disclaimer: THE SOFTWARE IS PROVIDED BY THE COPYRIGHT OWNER AND CONTRIBUTORS
 "AS IS", WITHOUT WARRANTY OF ANY KIND, EXPRESS OR IMPLIED, INCLUDING BUT NOT
 LIMITED TO THE WARRANTIES OF MERCHANTABILITY, FITNESS FOR A PARTICULAR PURPOSE,
 AND NONINFRINGEMENT. IN NO EVENT SHALL THE AUTHORS OR COPYRIGHT HOLDERS BE
 LIABLE FOR ANY CLAIM, DAMAGES, OR OTHER LIABILITY, WHETHER IN AN ACTION OF
 CONTRACT, TORT, OR OTHERWISE, ARISING FROM, OUT OF, OR IN CONNECTION WITH, THE
 SOFTWARE OR THE USE OF, OR OTHER DEALINGS IN, THE SOFTWARE.
*/


//----------------------------------------------------------------------------------------------------------------------


// Author: Peter Baumgartner


//----------------------------------------------------------------------------------------------------------------------


#pragma mark HEADERS

#import "IMBFolderParser.h"
#import "IMBConfig.h"
#import "IMBNode.h"
#import "IMBObject.h"
#import "IMBFolderObject.h"
#import "NSFileManager+iMedia.h"
#import "NSWorkspace+iMedia.h"
#import "NSString+iMedia.h"
#import <Quartz/Quartz.h>


//----------------------------------------------------------------------------------------------------------------------


#pragma mark 

@implementation IMBFolderParser

@synthesize fileUTI = _fileUTI;
@synthesize displayPriority = _displayPriority;
@synthesize isUserAdded = _isUserAdded;


//----------------------------------------------------------------------------------------------------------------------


- (id) init
{
	if ((self = [super init]))
	{
		self.fileUTI = nil;
		self.displayPriority = 5;	// default middle-of-the-pack priority
		self.isUserAdded = NO;
	}
	
	return self;
}

- (void) dealloc
{
	IMBRelease(_fileUTI);
	[super dealloc];
}


//----------------------------------------------------------------------------------------------------------------------


#pragma mark 
#pragma mark Parser Methods


- (IMBNode*) unpopulatedTopLevelNode:(NSError**)outError
{
	NSFileManager* fileManager = [NSFileManager imb_threadSafeManager];
	NSURL* url = self.mediaSource;
	NSString* path = [[url path] stringByStandardizingPath];
	
	
    // Check if the folder exists. If not then do not return a node...
	NSNumber* hasSubfolders = [self directoryHasVisibleSubfolders:url error:outError];
    if (!hasSubfolders) return nil;	
    
    
	// Create an empty root node (unpopulated and without subnodes)...
	
	NSString* name = [fileManager displayNameAtPath:[path stringByDeletingPathExtension]];
    name = [name stringByReplacingOccurrencesOfString:@"_" withString:@" "];

	IMBNode* node = [[[IMBNode alloc] init] autorelease];
    
	node.icon = [self iconForPath:path];
	node.name = name;
	node.identifier = [self identifierForPath:path];
	node.mediaType = self.mediaType;
	node.mediaSource = url;
	node.isTopLevelNode = YES;
	node.isLeafNode = [hasSubfolders boolValue];
	node.displayPriority = self.displayPriority;
	node.isUserAdded = self.isUserAdded;
	node.parserIdentifier = self.identifier;
	
	if (node.isTopLevelNode)
	{
		node.groupType = kIMBGroupTypeFolder;
		node.isIncludedInPopup = YES;
	}
	else
	{
		node.groupType = kIMBGroupTypeNone;
		node.isIncludedInPopup = NO;
	}
	
	// Enable FSEvents based file watching for root nodes...
	
	node.watcherType = kIMBWatcherTypeFSEvent;
	node.watchedPath = path;
	
	return node;
}


//----------------------------------------------------------------------------------------------------------------------


- (BOOL) populateNode:(IMBNode*)inNode error:(NSError**)outError
{
	NSError* error = nil;
	NSFileManager* fileManager = [NSFileManager imb_threadSafeManager];
	NSAutoreleasePool* pool = nil;
	NSInteger index = 0;
	BOOL ok;
    BOOL result = YES;
	
	// Scan the folder for files and directories...
	
	NSArray* urls = [fileManager contentsOfDirectoryAtURL:
		inNode.mediaSource 
		includingPropertiesForKeys:[NSArray arrayWithObjects:NSURLLocalizedNameKey,NSURLIsDirectoryKey,NSURLIsPackageKey,nil] 
		options:NSDirectoryEnumerationSkipsHiddenFiles 
		error:&error];

	if (urls)
	{
		NSMutableArray* subnodes = [inNode mutableArrayForPopulatingSubnodes];
		NSMutableArray* objects = [NSMutableArray arrayWithCapacity:urls.count];
		NSMutableArray* folders = [NSMutableArray array];
		inNode.displayedObjectCount = 0;
		
		for (NSURL* url in urls)
		{
			if (index%32 == 0)
			{
				IMBDrain(pool);
				pool = [[NSAutoreleasePool alloc] init];
			}

			// Get some info about the file or folder...
			
			NSString* localizedName = nil;
			ok = [url getResourceValue:&localizedName forKey:NSURLLocalizedNameKey error:&error];
			if (!ok) continue;
			
			NSNumber* isDirectory = nil;
			ok = [url getResourceValue:&isDirectory forKey:NSURLIsDirectoryKey error:&error];
			if (!ok) continue;

			NSNumber* isPackage = nil;
			ok = [url getResourceValue:&isPackage forKey:NSURLIsPackageKey error:&error];
			if (!ok) continue;
			
			// If we found a folder (that is not a package, then remember it for later. Folders will be added
			// after regular files...
			
			NSString* path = [url path];

			if ([isDirectory boolValue] && ![isPackage boolValue])
			{
				if (![IMBConfig isLibraryPath:path])
				{
					[folders addObject:url];
				}
				else
				{
					// NSLog(@"IGNORING LIBRARY PATH: %@", path);
				}
			}
			
			// Regular files are added immediately (if they have the correct UTI)...
			
			else if ([NSString imb_doesFileAtPath:path conformToUTI:_fileUTI])
			{
				IMBObject* object = [self objectForURL:url name:localizedName index:index++];
				[objects addObject:object];
				inNode.displayedObjectCount++;
			}
		}
				
		IMBDrain(pool);

		// Now we can actually handle the folders. Add a subnode and an IMBNodeObject for each folder...
				
		for (NSURL* url in folders)
		{
			if (index%32 == 0)
			{
				IMBDrain(pool);
				pool = [[NSAutoreleasePool alloc] init];
			}
			
			NSString* path = [url path];
			NSString* name = [fileManager displayNameAtPath:path];
			NSNumber* hasSubfolders = [self directoryHasVisibleSubfolders:url error:&error];
			if (!hasSubfolders) continue;
			
			IMBNode* subnode = [[IMBNode alloc] init];
			subnode.icon = [self iconForPath:path];
			subnode.name = name;
			subnode.identifier = [self identifierForPath:path];
			subnode.mediaType = self.mediaType;
			subnode.mediaSource = url;
			subnode.parserIdentifier = self.identifier;
			subnode.isTopLevelNode = NO;
			subnode.isLeafNode = [hasSubfolders boolValue];
			subnode.groupType = kIMBGroupTypeFolder;
			subnode.isIncludedInPopup = NO;
			subnode.watchedPath = path;					// These two lines are important to make file watching work for nested 
			subnode.watcherType = kIMBWatcherTypeNone;	// subfolders. See IMBLibraryController _reloadNodesWithWatchedPath:
			[subnodes addObject:subnode];
			[subnode release];

			IMBFolderObject* object = [[IMBFolderObject alloc] init];
			object.representedNodeIdentifier = subnode.identifier;
			object.location = (id)url;
			object.name = name;
			object.metadata = nil;
			object.parserIdentifier = self.identifier;
			object.index = index++;
			[objects addObject:object];
			[object release];
		}
		
		inNode.objects = objects;
		inNode.isLeafNode = [subnodes count] == 0;
	}
	else
    {
        result = NO;
    }
	
    IMBDrain(pool);
	return result;
}


//----------------------------------------------------------------------------------------------------------------------


// Since we know that we have local files we can use the helper method supplied by the base class...

- (NSData*) bookmarkForObject:(IMBObject*)inObject error:(NSError**)outError
{
	return [self bookmarkForLocalFileObject:inObject error:outError];
}


//----------------------------------------------------------------------------------------------------------------------


#pragma mark 
#pragma mark Helpers


- (IMBObject*) objectForURL:(NSString*)inURL name:(NSString*)inName index:(NSUInteger)inIndex;
{
	IMBObject* object = [[[IMBObject alloc] init] autorelease];
	object.location = (id)inURL;
	object.name = inName;
	object.parserIdentifier = self.identifier;
	object.index = inIndex;
	
	object.imageRepresentationType = IKImageBrowserCGImageRepresentationType; 
	object.imageLocation = nil;             // will be loaded lazily when needed
	object.imageRepresentation = nil;		// will be loaded lazily when needed
	object.metadata = nil;					// will be loaded lazily when needed
	
	return object;
}


//----------------------------------------------------------------------------------------------------------------------


// @YES if there is at least one visible subfolder
// @NO if there are definitely none, perhaps because the URL isn't even a directory
// nil if couldn't tell, in which case error pointer is filled in

- (NSNumber*) directoryHasVisibleSubfolders:(NSURL*)directory error:(NSError**)outError;
{
	NSFileManager* fileManager = [NSFileManager imb_threadSafeManager];
	NSArray* contents = [fileManager contentsOfDirectoryAtURL:directory 
                                   includingPropertiesForKeys:[NSArray arrayWithObjects:NSURLIsDirectoryKey,NSURLIsPackageKey,nil] 
                                                      options:NSDirectoryEnumerationSkipsHiddenFiles 
                                                        error:outError];
    
	if (!contents) return nil;
	
<<<<<<< HEAD
    
    BOOL knowForSure = YES;
	for (NSURL* url in contents)
    {
        NSNumber* isFolder = nil;
        NSError *error;
        BOOL ok = [url getResourceValue:&isFolder forKey:NSURLIsDirectoryKey error:&error];
        
        if (ok)
        {
            // Can stop looking as soon as a folder is found
            if ([isFolder boolValue])
            {
                NSNumber* isPackage = nil;
                ok = [url getResourceValue:&isPackage forKey:NSURLIsPackageKey error:&error];
                
                if (ok && ![isPackage boolValue]) return [NSNumber numberWithBool:YES];
            }
        }
        
        // If no subfolders are found, return the last error if there was one
        if (!ok)
        {
            knowForSure = NO;
            if (outError) *outError = error;
        }
    }
    
    return (knowForSure ? [NSNumber numberWithBool:NO] : nil);
=======
	NSArray* urls = [fileManager contentsOfDirectoryAtURL:
		inFolderURL 
		includingPropertiesForKeys:[NSArray arrayWithObjects:NSURLIsDirectoryKey,NSURLIsPackageKey,nil] 
		options:NSDirectoryEnumerationSkipsHiddenFiles 
		error:outError];

	if (urls)
	{
		for (NSURL* url in urls)
		{
			NSNumber* folder = nil;
			ok = [url getResourceValue:&folder forKey:NSURLIsDirectoryKey error:NULL];
			if (!ok) continue;

			NSNumber* package = nil;
			ok = [url getResourceValue:&package forKey:NSURLIsPackageKey error:NULL];
			if (!ok) continue;
			
			if ([folder boolValue]==YES && [package boolValue]==NO)
			{
				count++;
			}
		}
	}

	return (urls ? [NSNumber numberWithUnsignedInteger:count] : nil);
>>>>>>> e5fcbffe
}


//----------------------------------------------------------------------------------------------------------------------


@end<|MERGE_RESOLUTION|>--- conflicted
+++ resolved
@@ -342,7 +342,6 @@
     
 	if (!contents) return nil;
 	
-<<<<<<< HEAD
     
     BOOL knowForSure = YES;
 	for (NSURL* url in contents)
@@ -372,34 +371,6 @@
     }
     
     return (knowForSure ? [NSNumber numberWithBool:NO] : nil);
-=======
-	NSArray* urls = [fileManager contentsOfDirectoryAtURL:
-		inFolderURL 
-		includingPropertiesForKeys:[NSArray arrayWithObjects:NSURLIsDirectoryKey,NSURLIsPackageKey,nil] 
-		options:NSDirectoryEnumerationSkipsHiddenFiles 
-		error:outError];
-
-	if (urls)
-	{
-		for (NSURL* url in urls)
-		{
-			NSNumber* folder = nil;
-			ok = [url getResourceValue:&folder forKey:NSURLIsDirectoryKey error:NULL];
-			if (!ok) continue;
-
-			NSNumber* package = nil;
-			ok = [url getResourceValue:&package forKey:NSURLIsPackageKey error:NULL];
-			if (!ok) continue;
-			
-			if ([folder boolValue]==YES && [package boolValue]==NO)
-			{
-				count++;
-			}
-		}
-	}
-
-	return (urls ? [NSNumber numberWithUnsignedInteger:count] : nil);
->>>>>>> e5fcbffe
 }
 
 
