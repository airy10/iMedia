--- conflicted
+++ resolved
@@ -194,10 +194,6 @@
 
 		inNode.objects = [NSMutableArray arrayWithCapacity:0];	// Important to mark node as populated!
 		
-<<<<<<< HEAD
-=======
-		if (outError) *outError = nil;
->>>>>>> 62367f3d
 		return YES;
 	}
 	else
