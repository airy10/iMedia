/*
 iMedia Browser Framework <http://karelia.com/imedia/>
 
 Copyright (c) 2005-2012 by Karelia Software et al.
 
 iMedia Browser is based on code originally developed by Jason Terhorst,
 further developed for Sandvox by Greg Hulands, Dan Wood, and Terrence Talbot.
 The new architecture for version 2.0 was developed by Peter Baumgartner.
 Contributions have also been made by Matt Gough, Martin Wennerberg and others
 as indicated in source files.
 
 The iMedia Browser Framework is licensed under the following terms:
 
 Permission is hereby granted, free of charge, to any person obtaining a copy
 of this software and associated documentation files (the "Software"), to deal
 in all or substantial portions of the Software without restriction, including
 without limitation the rights to use, copy, modify, merge, publish,
 distribute, sublicense, and/or sell copies of the Software, and to permit
 persons to whom the Software is furnished to do so, subject to the following
 conditions:
 
	Redistributions of source code must retain the original terms stated here,
	including this list of conditions, the disclaimer noted below, and the
	following copyright notice: Copyright (c) 2005-2012 by Karelia Software et al.
 
	Redistributions in binary form must include, in an end-user-visible manner,
	e.g., About window, Acknowledgments window, or similar, either a) the original
	terms stated here, including this list of conditions, the disclaimer noted
	below, and the aforementioned copyright notice, or b) the aforementioned
	copyright notice and a link to karelia.com/imedia.
 
	Neither the name of Karelia Software, nor Sandvox, nor the names of
	contributors to iMedia Browser may be used to endorse or promote products
	derived from the Software without prior and express written permission from
	Karelia Software or individual contributors, as appropriate.
 
 Disclaimer: THE SOFTWARE IS PROVIDED BY THE COPYRIGHT OWNER AND CONTRIBUTORS
 "AS IS", WITHOUT WARRANTY OF ANY KIND, EXPRESS OR IMPLIED, INCLUDING BUT NOT
 LIMITED TO THE WARRANTIES OF MERCHANTABILITY, FITNESS FOR A PARTICULAR PURPOSE,
 AND NONINFRINGEMENT. IN NO EVENT SHALL THE AUTHORS OR COPYRIGHT HOLDERS BE
 LIABLE FOR ANY CLAIM, DAMAGES, OR OTHER LIABILITY, WHETHER IN AN ACTION OF
 CONTRACT, TORT, OR OTHERWISE, ARISING FROM, OUT OF, OR IN CONNECTION WITH, THE
 SOFTWARE OR THE USE OF, OR OTHER DEALINGS IN, THE SOFTWARE.
 
 This file was authored by Dan Wood and Terrence Talbot. 
 
 NOTE: THESE METHODS ARE SIMILAR OR IDENTICAL TO METHODS IN SANDVOX.
 PLEASE BE SURE TO "SYNC" THEM UP IF ANY FIXES ARE MADE HERE.
 */


// Author: Unknown


#import "NSString+iMedia.h"
#import "NSFileManager+iMedia.h"
#include <openssl/bio.h>
#include <openssl/evp.h>
#include <sys/stat.h>


@implementation NSString ( UTI )

//  convert to UTI

+ (NSString *)imb_UTIForFileAtPath:(NSString *)anAbsolutePath
{
	NSString *result = nil;
	FSRef fileRef;
	Boolean isDirectory;
	
	if (anAbsolutePath == nil)
	{
		return nil;
	}
	
	if (FSPathMakeRef((const UInt8 *)[anAbsolutePath fileSystemRepresentation], &fileRef, &isDirectory) == noErr)
	{
		// get the content type (UTI) of this file
		CFStringRef uti = NULL;
		if (LSCopyItemAttribute(&fileRef, kLSRolesViewer, kLSItemContentType, (CFTypeRef*)&uti)==noErr)
		{
			//			result = [[((NSString *)uti) retain] autorelease];	// I want an autoreleased copy of this.
			
			if (uti)											// PB 06/18/08: fixes a memory leak
			{
				result = [NSString stringWithString:(NSString*)uti];
				CFRelease(uti);
			}
		}
	}
	
	// check extension if we can't find the actual file
	if (nil == result)
	{
		NSString *extension = [anAbsolutePath pathExtension];
		if ( (nil != extension) && ![extension isEqualToString:@""] )
		{
			result = [self imb_UTIForFilenameExtension:extension];
		}
	}
	
	// if no extension or no result, check file type
	if ( nil == result || [result isEqualToString:(NSString *)kUTTypeData])
	{
		NSString *fileType = NSHFSTypeOfFile(anAbsolutePath);
		if (6 == [fileType length])
		{
			fileType = [fileType substringWithRange:NSMakeRange(1,4)];
		}
		result = [self imb_UTIForFileType:fileType];
		if ([result hasPrefix:@"dyn."])
		{
			result = nil;		// reject a dynamic type if it tries that.
		}
	}
	
	if (nil == result)	// not found, figure out if it's a directory or not
	{
		NSFileManager *fm = [NSFileManager imb_threadSafeManager];
		BOOL isDirectory;
		if ( [fm fileExistsAtPath:anAbsolutePath isDirectory:&isDirectory] )
		{
			// TODO: Really should use -[NSWorkspace isFilePackageAtPath:] to possibly return either kUTTypePackage or kUTTypeFolder
			result = isDirectory ? (NSString *)kUTTypeDirectory : (NSString *)kUTTypeData;
		}
	}
	
	// Will return nil if file doesn't exist.
	
	return result;
}

+ (NSString *)imb_UTIForFilenameExtension:(NSString *)anExtension
{
	NSString *UTI = nil;
	
	if (anExtension == nil)
	{
		return nil;
	}
	
	if ([anExtension isEqualToString:@"m4v"])
	{
		// Hack, since we already have this UTI defined in the system, I don't think I can add it to the plist.
		UTI = (NSString *)kUTTypeMPEG4;
	}
	else
	{
		CFStringRef cfstr = UTTypeCreatePreferredIdentifierForTag(
																kUTTagClassFilenameExtension,
																(CFStringRef)anExtension,
																NULL
																);
		UTI = [NSMakeCollectable(cfstr) autorelease];
	}
	
	// If we don't find it, add an entry to the info.plist of the APP,
	// along the lines of what is documented here: 
	// http://developer.apple.com/documentation/Carbon/Conceptual/understanding_utis/understand_utis_conc/chapter_2_section_4.html
	// A good starting point for informal ones is:
	// http://www.huw.id.au/code/fileTypeIDs.html
	
	return UTI;
}

+ (NSString *)imb_descriptionForUTI:(NSString *)aUTI;
{
	CFStringRef result = UTTypeCopyDescription((CFStringRef)aUTI);
	return [NSMakeCollectable(result) autorelease];	
}

+ (NSString *)imb_UTIForFileType:(NSString *)aFileType;

{
	CFStringRef result = UTTypeCreatePreferredIdentifierForTag(
															   kUTTagClassOSType,
															   (CFStringRef)aFileType,
															   NULL
															   );
	return [NSMakeCollectable(result) autorelease];	
}

// See list here:
// http://developer.apple.com/documentation/Carbon/Conceptual/understanding_utis/utilist/chapter_4_section_1.html

+ (BOOL) imb_doesUTI:(NSString *)aUTI conformsToUTI:(NSString *)aConformsToUTI
{
	return UTTypeConformsTo((CFStringRef)aUTI, (CFStringRef)aConformsToUTI);
}

+ (BOOL) imb_doesFileAtPath:(NSString*)inPath conformToUTI:(NSString*)inRequiredUTI;
{
	NSString* uti = [NSString imb_UTIForFileAtPath:inPath];
	return (BOOL) UTTypeConformsTo((CFStringRef)uti,(CFStringRef)inRequiredUTI);
}

@end

// This is from cocoadev.com -- public domain

@implementation NSString ( iMedia )

// Convert a file:// URL (as a string) to just its path
- (NSString *)imb_pathForURLString;
{
	NSString *result = self;
	if ([self hasPrefix:@"file://"])
	{
		NSURL* url = [NSURL URLWithString:self];
		result = [url path];
	}
	return result;
}

// For compatibility with NSURL as in [(NSURL*)stringOrURL path]
- (NSString *)imb_path
{
	return [self imb_pathForURLString];
}

+ (id)uuid
{
	CFUUIDRef uuid = CFUUIDCreate(kCFAllocatorDefault);
	CFStringRef uuidStr = CFUUIDCreateString(kCFAllocatorDefault, uuid);
	CFRelease(uuid);
	return (NSString *)[NSMakeCollectable(uuidStr) autorelease];
}

//- (NSString *)imb_exifDateToLocalizedDisplayDate
//{
//	static NSDateFormatter *parser = nil;
//	static NSDateFormatter *formatter = nil;
//	static NSString* sMutex = @"com.karelia.NSString+iMedia";
//	
//	@synchronized(sMutex)
//	{
//		if (parser == nil)
//		{
//			parser = [[NSDateFormatter alloc] init];
//			[parser setDateFormat:@"yyyy':'MM':'dd kk':'mm':'ss"];
//		}
//		
//		if (formatter == nil)
//		{
//			formatter = [[NSDateFormatter alloc] init];
//			[formatter setFormatterBehavior:NSDateFormatterBehavior10_4];
//			[formatter setDateStyle:NSDateFormatterMediumStyle];	// medium date
//			[formatter setTimeStyle:NSDateFormatterShortStyle];	// no seconds
//		}
//	}
//	
//	NSDate *date = [parser dateFromString:self];
//	NSString *result = [formatter stringFromDate:date];
//	
//	return result;
//}

// PB 23/07/2010: Commented out the above version of this method and replaced it with the un-optimized version
// below, to avoid multiple crashes in the Release and Test builds. Both use an NSOperationQueue with multiple
// cores, which caused the above method to fail badly, despite the fact that I tried to safeguard it with the 
// @synchronized directive...

// Note: This below may return nil, if it can't be parsed, e.g. "0000:00:00 00:00:00"

- (NSString *)imb_exifDateToLocalizedDisplayDate
{
	NSDateFormatter *parser = [[NSDateFormatter alloc] init];
	[parser setDateFormat:@"yyyy':'MM':'dd kk':'mm':'ss"];
	
	NSDateFormatter *formatter = [[NSDateFormatter alloc] init];
	[formatter setFormatterBehavior:NSDateFormatterBehavior10_4];
	[formatter setDateStyle:NSDateFormatterMediumStyle];	// medium date
	[formatter setTimeStyle:NSDateFormatterShortStyle];	// no seconds

	NSDate *date = [parser dateFromString:self];
	NSString *result = [formatter stringFromDate:date];

	[formatter release];
	[parser release];
	
	return result;
}


+ (NSString *)imb_stringFromStarRating:(NSUInteger)aRating;
{
	static unichar blackStars[] = { 0x2605, 0x2605, 0x2605, 0x2605, 0x2605 };
	aRating = MIN((NSUInteger)5,aRating);	// make sure not above 5
	return [NSString stringWithCharacters:blackStars length:aRating];
}

<<<<<<< HEAD
- (NSString *)imb_resolvedPath
{
	NSString* path = self;
	OSStatus err = noErr;
	FSRef ref;
	UInt8 buffer[PATH_MAX+1];	
	
	if (err == noErr)
	{
		err = FSPathMakeRef((const UInt8 *)[path UTF8String],&ref,NULL);
	}
	
	if (err == noErr)
	{
		Boolean isFolder,wasAliased;
		err = FSResolveAliasFile(&ref,true,&isFolder,&wasAliased);
	}
	
	if (err == noErr)
	{
		err = FSRefMakePath(&ref,buffer,PATH_MAX);
	}
	
	if (err == noErr)
	{
		path = [NSString stringWithUTF8String:(const char*)buffer];
	}
	
	return path;	
=======
//  FinderCompare.m
//  Created by Pablo Gomez Basanta on 23/7/05.
//
//
//	http://neop.gbtopia.com/?p=27
//
//  Based on:
//  http://developer.apple.com/qa/qa2004/qa1159.html
//

- (NSComparisonResult)imb_finderCompare:(NSString *)aString
{
	SInt32 compareResult;
	
	CFIndex lhsLen = [self length];;
	CFIndex rhsLen = [aString length];
	
	UniChar *lhsBuf = malloc(lhsLen * sizeof(UniChar));
	UniChar *rhsBuf = malloc(rhsLen * sizeof(UniChar));
	
	[self getCharacters:lhsBuf];
	[aString getCharacters:rhsBuf];
	
	(void) UCCompareTextDefault(kUCCollateComposeInsensitiveMask | kUCCollateWidthInsensitiveMask | kUCCollateCaseInsensitiveMask | kUCCollateDigitsOverrideMask | kUCCollateDigitsAsNumberMask| kUCCollatePunctuationSignificantMask,lhsBuf,lhsLen,rhsBuf,rhsLen,NULL,&compareResult);
	
	free(lhsBuf);
	free(rhsBuf);
	
	return (CFComparisonResult) compareResult;
>>>>>>> 82d4916c
}

@end

@implementation NSMutableString (iMedia)

- (void)imb_appendNewline;
{
	[self appendString:@"\n"];
}

@end
<|MERGE_RESOLUTION|>--- conflicted
+++ resolved
@@ -290,69 +290,6 @@
 	return [NSString stringWithCharacters:blackStars length:aRating];
 }
 
-<<<<<<< HEAD
-- (NSString *)imb_resolvedPath
-{
-	NSString* path = self;
-	OSStatus err = noErr;
-	FSRef ref;
-	UInt8 buffer[PATH_MAX+1];	
-	
-	if (err == noErr)
-	{
-		err = FSPathMakeRef((const UInt8 *)[path UTF8String],&ref,NULL);
-	}
-	
-	if (err == noErr)
-	{
-		Boolean isFolder,wasAliased;
-		err = FSResolveAliasFile(&ref,true,&isFolder,&wasAliased);
-	}
-	
-	if (err == noErr)
-	{
-		err = FSRefMakePath(&ref,buffer,PATH_MAX);
-	}
-	
-	if (err == noErr)
-	{
-		path = [NSString stringWithUTF8String:(const char*)buffer];
-	}
-	
-	return path;	
-=======
-//  FinderCompare.m
-//  Created by Pablo Gomez Basanta on 23/7/05.
-//
-//
-//	http://neop.gbtopia.com/?p=27
-//
-//  Based on:
-//  http://developer.apple.com/qa/qa2004/qa1159.html
-//
-
-- (NSComparisonResult)imb_finderCompare:(NSString *)aString
-{
-	SInt32 compareResult;
-	
-	CFIndex lhsLen = [self length];;
-	CFIndex rhsLen = [aString length];
-	
-	UniChar *lhsBuf = malloc(lhsLen * sizeof(UniChar));
-	UniChar *rhsBuf = malloc(rhsLen * sizeof(UniChar));
-	
-	[self getCharacters:lhsBuf];
-	[aString getCharacters:rhsBuf];
-	
-	(void) UCCompareTextDefault(kUCCollateComposeInsensitiveMask | kUCCollateWidthInsensitiveMask | kUCCollateCaseInsensitiveMask | kUCCollateDigitsOverrideMask | kUCCollateDigitsAsNumberMask| kUCCollatePunctuationSignificantMask,lhsBuf,lhsLen,rhsBuf,rhsLen,NULL,&compareResult);
-	
-	free(lhsBuf);
-	free(rhsBuf);
-	
-	return (CFComparisonResult) compareResult;
->>>>>>> 82d4916c
-}
-
 @end
 
 @implementation NSMutableString (iMedia)
