/*
 iMedia Browser Framework <http://karelia.com/imedia/>
 
 Copyright (c) 2005-2012 by Karelia Software et al.
 
 iMedia Browser is based on code originally developed by Jason Terhorst,
 further developed for Sandvox by Greg Hulands, Dan Wood, and Terrence Talbot.
 The new architecture for version 2.0 was developed by Peter Baumgartner.
 Contributions have also been made by Matt Gough, Martin Wennerberg and others
 as indicated in source files.
 
 The iMedia Browser Framework is licensed under the following terms:
 
 Permission is hereby granted, free of charge, to any person obtaining a copy
 of this software and associated documentation files (the "Software"), to deal
 in all or substantial portions of the Software without restriction, including
 without limitation the rights to use, copy, modify, merge, publish,
 distribute, sublicense, and/or sell copies of the Software, and to permit
 persons to whom the Software is furnished to do so, subject to the following
 conditions:
 
	Redistributions of source code must retain the original terms stated here,
	including this list of conditions, the disclaimer noted below, and the
	following copyright notice: Copyright (c) 2005-2012 by Karelia Software et al.
 
	Redistributions in binary form must include, in an end-user-visible manner,
	e.g., About window, Acknowledgments window, or similar, either a) the original
	terms stated here, including this list of conditions, the disclaimer noted
	below, and the aforementioned copyright notice, or b) the aforementioned
	copyright notice and a link to karelia.com/imedia.
 
	Neither the name of Karelia Software, nor Sandvox, nor the names of
	contributors to iMedia Browser may be used to endorse or promote products
	derived from the Software without prior and express written permission from
	Karelia Software or individual contributors, as appropriate.
 
 Disclaimer: THE SOFTWARE IS PROVIDED BY THE COPYRIGHT OWNER AND CONTRIBUTORS
 "AS IS", WITHOUT WARRANTY OF ANY KIND, EXPRESS OR IMPLIED, INCLUDING BUT NOT
 LIMITED TO THE WARRANTIES OF MERCHANTABILITY, FITNESS FOR A PARTICULAR PURPOSE,
 AND NONINFRINGEMENT. IN NO EVENT SHALL THE AUTHORS OR COPYRIGHT HOLDERS BE
 LIABLE FOR ANY CLAIM, DAMAGES, OR OTHER LIABILITY, WHETHER IN AN ACTION OF
 CONTRACT, TORT, OR OTHERWISE, ARISING FROM, OUT OF, OR IN CONNECTION WITH, THE
 SOFTWARE OR THE USE OF, OR OTHER DEALINGS IN, THE SOFTWARE.
*/


// Author: Peter Baumgartner


//----------------------------------------------------------------------------------------------------------------------


#pragma mark HEADERS

#import "IMBLibraryController.h"
#import "IMBParserController.h"
#import "IMBOperationQueue.h"
#import "IMBParser.h"
#import "IMBNode.h"
#import "IMBCommon.h"
#import "IMBConfig.h"
#import "IMBKQueue.h"
#import "IMBFSEventsWatcher.h"
#import "IMBImageFolderParser.h"
#import "IMBAudioFolderParser.h"
#import "IMBMovieFolderParser.h"
#import "NSWorkspace+iMedia.h"


//----------------------------------------------------------------------------------------------------------------------


#pragma mark CLASSES

@class IMBParser;
@class IMBNode;


//----------------------------------------------------------------------------------------------------------------------


#pragma mark CONSTANTS

NSString* kIMBNodesWillReloadNotification = @"IMBNodesWillReloadNotification";
NSString* kIMBNodesWillChangeNotification = @"IMBNodesWillChangeNotification";
NSString* kIMBNodesDidChangeNotification = @"IMBNodesDidChangeNotification";


//----------------------------------------------------------------------------------------------------------------------


#pragma mark GLOBALS

static NSMutableDictionary* sLibraryControllers = nil;


//----------------------------------------------------------------------------------------------------------------------


#pragma mark 

// Private subclasses of NSOperation. The controller uses these internally to get background work done, but
// we do not want to expose these operations to developers who use iMedia.framework in their applications...

@interface IMBLibraryOperation : NSOperation
{
  @private
	IMBLibraryController* _libraryController;
	IMBParser* _parser;
	IMBOptions _options;
	IMBNode* _oldNode;		
	IMBNode* _replacementNode;
	NSString* _parentNodeIdentifier;
}

@property (retain) IMBLibraryController* libraryController;
@property (retain) IMBParser* parser;
@property (assign) IMBOptions options;
@property (retain) IMBNode* oldNode;	
@property (copy) IMBNode* replacementNode;		// Copied so that background operation can modify the node
@property (copy) NSString* parentNodeIdentifier;		

@end


@interface IMBCreateNodeOperation : IMBLibraryOperation
@end


@interface IMBPopulateNodeOperation : IMBLibraryOperation
@end


//----------------------------------------------------------------------------------------------------------------------


// Private controller methods...

@interface IMBLibraryController ()
- (void) _didCreateNode:(IMBNode*)inNode;
- (void) _didPopulateNode:(IMBNode*)inNode;
- (void) _replaceNode:(IMBNode*)inOldNode withNode:(IMBNode*)inNewNode parentNodeIdentifier:(NSString*)inParentNodeIdentifier;
- (void) _presentError:(NSError*)inError;
- (void) _coalescedUKKQueueCallback;
- (void) _coalescedFSEventsCallback;
- (void) _reloadNodesWithWatchedPath:(NSString*)inPath;
- (void) _reloadNodesWithWatchedPath:(NSString*)inPath nodes:(NSArray*)inNodes;
- (void) _unmountNodes:(NSArray*)inNodes onVolume:(NSString*)inVolume;
- (void) _registerNodeForFileSystemNotificationsIfNeeded:(IMBNode*)theNode;
- (void) _unregisterNodeForFileSystemNotificationsIfNeeded:(IMBNode*)theNode;
- (void) _unregisterAllFileSystemNotifications;
@end


//----------------------------------------------------------------------------------------------------------------------


#pragma mark 

// Pass the new nodes back to the main thread where the IMBLibraryController assumes ownership   
// of them and discards the old nodes. The dictionary contains the following key/value pairs:
//
//   IMBNode* newNode
//   IMBNode* oldNode (optional)
//   NSError* error (optional)
	
	
@implementation IMBLibraryOperation

@synthesize libraryController = _libraryController;
@synthesize parser = _parser;
@synthesize options = _options;
@synthesize oldNode = _oldNode;
@synthesize replacementNode = _replacementNode;
@synthesize parentNodeIdentifier = _parentNodeIdentifier;


// General purpose method to send back results to controller in the main thread...

- (void) performSelectorOnMainThread:(SEL)inSelector withObject:(id)inObject
{
	[self.libraryController 
		performSelectorOnMainThread:inSelector
		withObject:inObject 
		waitUntilDone:NO 
		modes:[NSArray arrayWithObject:NSRunLoopCommonModes]];	
}


// Specialized method that bundles old and new node, as well as potential error...

- (void) doReplacement
{
    if ([NSThread isMainThread])
    {
        [self.libraryController 
			_replaceNode:self.oldNode 
			withNode:self.replacementNode 
			parentNodeIdentifier:self.parentNodeIdentifier];
    }
    else
    {
		[self 
			performSelectorOnMainThread:_cmd
			withObject:nil 
			waitUntilDone:NO 
			modes:[NSArray arrayWithObject:NSRunLoopCommonModes]];
    }
}


// Cleanup...

- (void) dealloc
{
	IMBRelease(_libraryController);
	IMBRelease(_parser);
	IMBRelease(_oldNode);
	IMBRelease(_replacementNode);
	IMBRelease(_parentNodeIdentifier);
	
	[super dealloc];
}

@end


//----------------------------------------------------------------------------------------------------------------------


// Create a new node here in this background operation. When done, pass back the result to the libraryController 
// in the main thread...
	
	
@implementation IMBCreateNodeOperation

- (void) main
{
	NSError* error = nil;
    
    // This was using _parser ivar directly before with indication given as to it being necessary, so I'm switching to the proper accessor to see if it fixes my crash - Mike Abdullah
    IMBParser *parser = [self parser];
	[parser willUseParser];
	IMBNode* newNode = [parser nodeWithOldNode:self.oldNode options:self.options error:&error];
    self.replacementNode = newNode;
	
	if (newNode)
	{
		[self performSelectorOnMainThread:@selector(_didCreateNode:) withObject:newNode];
		[self doReplacement];
	}
	else
	{
		[self performSelectorOnMainThread:@selector(_presentError:) withObject:error];

		// If we failed then the _oldNode is still good but needs to have its status updated 
		self.oldNode.badgeTypeNormal = kIMBBadgeTypeNone;
	}
}

@end


//----------------------------------------------------------------------------------------------------------------------


// Tell the parser to popuplate the node in this background operation. When done, pass back the result to  
// the libraryController in the main thread. If nodes are collapsed or deselected in the user interface, a 
// appropriate notification is sent out. Listen to these notifications and cancel any queued operations
// that are now obsolete...
	
	
@implementation IMBPopulateNodeOperation


- (void) main
{
	if (self.isCancelled == NO)
	{
		// This was using _paser ivar directly before with indication given as to it being necessary, so I'm switching to the proper accessor to see if it fixes my crash - Mike Abdullah
        IMBParser *parser = [self parser];
        [parser willUseParser];
<<<<<<< HEAD
		[parser populateNode:self.replacementNode options:self.options error:&error];
=======
>>>>>>> 5aa2f404
		
        NSError* error = nil;
        if ([parser populateNode:self.newNode options:self.options error:&error])
		{
			[self performSelectorOnMainThread:@selector(_didPopulateNode:) withObject:self.replacementNode];
			[self doReplacement];
		}
		else
		{
			[self performSelectorOnMainThread:@selector(_presentError:) withObject:error];
			
			// If we failed then the _oldNode is still good but needs to have its status updated 
			self.oldNode.badgeTypeNormal = kIMBBadgeTypeNone;
		}
	}
}


// When a populating is cancelled we need to revert the node to its original state, so that it can be populated
// again at a later time. This requires resetting the loading state and the badgeType...

- (void) cancel
{
	[super cancel];
	
	self.oldNode.loading = NO;
	self.oldNode.badgeTypeNormal = kIMBBadgeTypeNone;
}


@end


//----------------------------------------------------------------------------------------------------------------------


#pragma mark 

@implementation IMBLibraryController

@synthesize mediaType = _mediaType;
@synthesize rootNodes = _rootNodes;
@synthesize options = _options;
@synthesize delegate = _delegate;
@synthesize watcherUKKQueue = _watcherUKKQueue;
@synthesize watcherFSEvents = _watcherFSEvents;
@synthesize isReplacingNode = _isReplacingNode;


//----------------------------------------------------------------------------------------------------------------------


// Create a singleton instance per media type and store it in a global dictionary so that we can access it by type...

+ (IMBLibraryController*) sharedLibraryControllerWithMediaType:(NSString*)inMediaType
{
	IMBLibraryController* controller = nil;
	
	@synchronized(self)
	{
		if (sLibraryControllers == nil)
		{
			sLibraryControllers = [[NSMutableDictionary alloc] init];
		}

		controller = [sLibraryControllers objectForKey:inMediaType];
		
		if (controller == nil)
		{
			controller = [[IMBLibraryController alloc] initWithMediaType:inMediaType];
			[sLibraryControllers setObject:controller forKey:inMediaType];
			[controller release];
		}
	}
	
	return controller;
}


//----------------------------------------------------------------------------------------------------------------------


- (id) initWithMediaType:(NSString*)inMediaType
{
	if (self = [super init])
	{
		self.mediaType = inMediaType;
		self.rootNodes = [NSMutableArray array];
		self.options = kIMBOptionNone;
		
		// Initialize file system watching...
		
		self.watcherUKKQueue = [[[IMBKQueue alloc] init] autorelease];
		self.watcherUKKQueue.delegate = self;
		
		self.watcherFSEvents = [[[IMBFSEventsWatcher alloc] init] autorelease];
		self.watcherFSEvents.delegate = self;
		
		_isReplacingNode = NO;
		_watcherLock = [[NSRecursiveLock alloc] init];
		_watcherUKKQueuePaths = [[NSMutableArray alloc] init];
		_watcherFSEventsPaths = [[NSMutableArray alloc] init];
		
		// When volume are unmounted we would like to be notified so that we can disable file watching for 
		// those paths...
		
		[[[NSWorkspace imb_threadSafeWorkspace] notificationCenter]
			addObserver:self 
			selector:@selector(_willUnmountVolume:)
			name:NSWorkspaceWillUnmountNotification 
			object:nil];
			
		[[[NSWorkspace imb_threadSafeWorkspace] notificationCenter]
			addObserver:self 
			selector:@selector(_didMountVolume:)
			name:NSWorkspaceDidMountNotification 
			object:nil];
	}
	
	return self;
}


- (void) dealloc
{
	[[[NSWorkspace imb_threadSafeWorkspace] notificationCenter] removeObserver:self];

	IMBRelease(_mediaType);
	IMBRelease(_rootNodes);
	IMBRelease(_watcherUKKQueue);
	IMBRelease(_watcherFSEvents);
	IMBRelease(_watcherLock);
	IMBRelease(_watcherUKKQueuePaths);
	IMBRelease(_watcherFSEventsPaths);

	[super dealloc];
}


//----------------------------------------------------------------------------------------------------------------------


#pragma mark 
#pragma mark Creating Nodes

// This method triggers a full reload of all nodes. First remove all existing nodes. Then iterate over all 
// loaded parsers (for our media type) and tell them to load nodes in a background operation...

- (void) reload
{
	[[NSNotificationCenter defaultCenter] postNotificationName:kIMBNodesWillReloadNotification object:self];

	NSArray* parsers = [[IMBParserController sharedParserController] parsersForMediaType:self.mediaType];

	// Unregister for any existing file system notifications
	[self _unregisterAllFileSystemNotifications];

	[self willChangeValueForKey:@"rootNodes"];
	[self.rootNodes removeAllObjects];
	[self didChangeValueForKey:@"rootNodes"];
	
	for (IMBParser* parser in parsers)
	{
		BOOL shouldCreateNode = YES;

		if (_delegate != nil && [_delegate respondsToSelector:@selector(libraryController:shouldCreateNodeWithParser:)])
		{
			shouldCreateNode = [_delegate libraryController:self shouldCreateNodeWithParser:parser];
		}
		
		if (shouldCreateNode)
		{
			if (_delegate != nil && [_delegate respondsToSelector:@selector(libraryController:willCreateNodeWithParser:)])
			{
				[_delegate libraryController:self willCreateNodeWithParser:parser];
			}

			IMBCreateNodeOperation* operation = [[IMBCreateNodeOperation alloc] init];
			operation.libraryController = self;
			operation.parser = parser;
			operation.options = self.options;
			operation.oldNode = nil;
			operation.parentNodeIdentifier = nil;
			
			[[IMBOperationQueue sharedQueue] addOperation:operation];
			[operation release];
		}
	}
}


//----------------------------------------------------------------------------------------------------------------------


// If the delegate allows reloading, then create a background operation that causes the parser to create a new node. 
// Please note that this method causes the node (and all its subnodes) to be replaced at a later time in the main 
// thread (once the background operation has concluded). Afterwards we have a different node instance! That way
// we can handle various different cases, like subnodes appearing/dissappearing, or objects appearing/disappearing.

- (void) reloadNode:(IMBNode*)inNode
{
	[self reloadNode:inNode parser:inNode.parser];
}


- (void) reloadNode:(IMBNode*)inNode parser:(IMBParser*)inParser
{
	BOOL shouldCreateNode = _isReplacingNode==NO;

	if (_delegate != nil && [_delegate respondsToSelector:@selector(libraryController:shouldCreateNodeWithParser:)])
	{
		shouldCreateNode = [_delegate libraryController:self shouldCreateNodeWithParser:inNode.parser];
	}
	
	if (shouldCreateNode)
	{
		[[NSNotificationCenter defaultCenter] postNotificationName:kIMBNodesWillReloadNotification object:self];

		if (_delegate != nil && [_delegate respondsToSelector:@selector(libraryController:willCreateNodeWithParser:)])
		{
			[_delegate libraryController:self willCreateNodeWithParser:inNode.parser];
		}

		inNode.loading = YES;
		inNode.badgeTypeNormal = kIMBBadgeTypeLoading;
		
		IMBCreateNodeOperation* operation = [[IMBCreateNodeOperation alloc] init];
		operation.libraryController = self;
		operation.parser = inParser;
		operation.options = self.options;
		operation.oldNode = inNode;
		operation.parentNodeIdentifier = inNode.parentNode.identifier;
		
		[[IMBOperationQueue sharedQueue] addOperation:operation];
		[operation release];
	}	
}


//----------------------------------------------------------------------------------------------------------------------


// Check if the desired group node is already present. If yes return it, otherwise create and add it...

- (IMBNode*) _groupNodeForNewNode:(IMBNode*)inNewNode
{
	NSUInteger groupType = inNewNode.groupType;
	if (groupType ==  kIMBGroupTypeNone) return nil;
	
	for (IMBNode* node in _rootNodes)
	{
		if (node.groupType == groupType)
		{
			return node;
		}
	}
		
	IMBNode* groupNode = [[[IMBNode alloc] init] autorelease];
	groupNode.group = YES;
	groupNode.leaf = NO;
	groupNode.parser = nil;
	groupNode.subNodes = [NSMutableArray array];
	groupNode.objects = [NSMutableArray array];
	
	if (groupType == kIMBGroupTypeLibrary)
	{
		groupNode.groupType = kIMBGroupTypeLibrary;
		groupNode.identifier = @"group://LIBRARIES";
		groupNode.name =  NSLocalizedStringWithDefaultValue(
			@"IMBLibraryController.groupnode.libraries",
			nil,IMBBundle(),
			@"LIBRARIES",
			@"group node display name");
	}
	else if (groupType == kIMBGroupTypeFolder)
	{
		groupNode.groupType = kIMBGroupTypeFolder;
		groupNode.identifier = @"group://FOLDERS";
		groupNode.name = NSLocalizedStringWithDefaultValue(
			@"IMBLibraryController.groupnode.folders",
			nil,IMBBundle(),
			@"FOLDERS",
			@"group node display name");
	}
	else if (groupType == kIMBGroupTypeSearches)
	{
		groupNode.groupType = kIMBGroupTypeSearches;
		groupNode.identifier = @"group://SEARCHES";
		groupNode.name = NSLocalizedStringWithDefaultValue(
			@"IMBLibraryController.groupnode.searches",
			nil,IMBBundle(),
			@"SEARCHES",
			@"group node display name");
	}
	else if (groupType == kIMBGroupTypeInternet)
	{
		groupNode.groupType = kIMBGroupTypeInternet;
		groupNode.identifier = @"group://INTERNET";
		groupNode.name = NSLocalizedStringWithDefaultValue(
			@"IMBLibraryController.groupnode.internet",
			nil,IMBBundle(),
			@"INTERNET",
			@"group node display name");
	}
	
	groupNode.parser = inNewNode.parser;	// Important to make lookup in -[IMBNode indexPath] work correctly!

	NSMutableArray* rootNodes = [NSMutableArray arrayWithArray:_rootNodes];
	[rootNodes addObject:groupNode];
	[rootNodes sortUsingSelector:@selector(compare:)];
	self.rootNodes = rootNodes;

	return groupNode;
}


//----------------------------------------------------------------------------------------------------------------------

// Centralize the registration and deregistration of file system changes, so we 
// can be more accountable to making sure we properly deregister when reloading.
//
// Note: Are KQueue type watches even used anymore? Maybe we can eliminate that.

- (void) _registerNodeForFileSystemNotificationsIfNeeded:(IMBNode*)theNode
{
	NSString* watchedPath = theNode.watchedPath;
	if (watchedPath)
	{
		if (theNode.watcherType == kIMBWatcherTypeKQueue)
			[self.watcherUKKQueue addPath:watchedPath];
		else if (theNode.watcherType == kIMBWatcherTypeFSEvent)
			[self.watcherFSEvents addPath:watchedPath];
	}
}

- (void) _unregisterNodeForFileSystemNotificationsIfNeeded:(IMBNode*)theNode
{
	NSString* watchedPath = theNode.watchedPath;
	if (watchedPath)
	{
		if (theNode.watcherType == kIMBWatcherTypeKQueue)
			[self.watcherUKKQueue removePath:watchedPath];
		else if (theNode.watcherType == kIMBWatcherTypeFSEvent)
			[self.watcherFSEvents removePath:watchedPath];
	}
}

- (void) _unregisterAllFileSystemNotifications
{
	[self.watcherUKKQueue removeAllPaths];
	[self.watcherFSEvents removeAllPaths];
}

// This method is called on the main thread as a result of any IMBLibraryOperation. We are given both the old  
// and the new node. Replace the old with the new node. The node we are given here can be a root node or a node
// somewhere deep inside the tree. So we need to find the correct place where to put the new node. Note that the 
// new node is registered with a file watcher (if desired) and the old node is unregistered...

- (void) _replaceNode:(NSDictionary*)inOldAndNewNode
{
	IMBNode* oldNode = [inOldAndNewNode objectForKey:@"oldNode"];
	IMBNode* newNode = [inOldAndNewNode objectForKey:@"newNode"];
    NSString* parentNodeIdentifier = [inOldAndNewNode objectForKey:@"parentNodeIdentifier"];
	
    [self _replaceNode:oldNode withNode:newNode parentNodeIdentifier:parentNodeIdentifier];
}


- (void) _replaceNode:(IMBNode*)inOldNode withNode:(IMBNode*)inNewNode parentNodeIdentifier:(NSString*)inParentNodeIdentifier
{
	if (inOldNode == nil && inNewNode == nil) return;

	// If we were given both old and new nodes, then the parentNode and identifiers must be the same. 
	// If not log an error and throw an exception because this is a programmer error...

//	if (oldNode != nil && newNode != nil && oldNode.parentNode != newNode.parentNode && newNode.parentNode != nil)
//	{
//		NSLog(@"%s Error: parent of oldNode and newNode must be the same...",__FUNCTION__);
//		[[NSException exceptionWithName:@"IMBProgrammerError" reason:@"Error: parent of oldNode and newNode must be the same" userInfo:nil] raise];
//	}

	if (inOldNode != nil && inNewNode != nil && ! [inOldNode.identifier isEqual:inNewNode.identifier])
	{
		NSLog(@"%s Error: parent of oldNode and newNode must have same identifiers...",__FUNCTION__);
		[[NSException exceptionWithName:@"IMBProgrammerError" reason:@"Error: parent of oldNode and newNode must have same identifiers" userInfo:nil] raise];
	}

	// Workaround for special behavior of IMBImageCaptureParser, which replaces root nodes several times  
	// as devices get hotplugged. We should probably remove this once IMBImageCaptureParser gets rewritten...
	
	if (inOldNode == nil && inNewNode != nil)	 
	{										
		IMBNode* node = [self nodeWithIdentifier:inNewNode.identifier];
		if (node) inOldNode = node;
	}

	// Tell IMBUserInterfaceController that we are going to modify the data model...

	_isReplacingNode = YES;

	[[NSNotificationCenter defaultCenter] postNotificationName:kIMBNodesWillChangeNotification object:self];

	@try      
    {
        // Find out where we are supposed to replace the old with the new node. We have three different cases:
        //   1) Both old and new node are supplied, so we need to replace. 
        //   2) Only old node is supplied, so it needs to be removed. 
        //   3) Only new node is supplied so it needs to be inserted.
        // We also have to distinguish between root of the tree and somewhere in the middle of the tree. Things 
        // are further complicated by the "group nodes" which are created dynamically in this method...

		IMBNode* parentNode = [self nodeWithIdentifier:inParentNodeIdentifier];
		BOOL shouldSortNodes = parentNode.isGroup;

		if (parentNode == nil)
		{
			if ([IMBConfig showsGroupNodes])
			{
				if (inOldNode) parentNode = [self _groupNodeForNewNode:inOldNode];
				else if (inNewNode) parentNode = [self _groupNodeForNewNode:inNewNode];
			}
			
			shouldSortNodes = YES;
		}

		NSMutableArray* nodes = parentNode!=nil ?
        [NSMutableArray arrayWithArray:parentNode.subNodes] :
        [NSMutableArray arrayWithArray:self.rootNodes];

        // Remove the old node from the correct place (but remember its index). Also unregister from file watching...

        NSUInteger index = NSNotFound;

        if (inOldNode)
        {
            inOldNode.objects = nil;

            // It may well be that inOldNode is already replaced by some other node (see issue #33).
            // Make sure to treat that one to be the old node (nodes are equal but not necessarily identical).
            
            index = [nodes indexOfObject:inOldNode];

            if (index != NSNotFound)
            {
                inOldNode = [nodes objectAtIndex:index];
            }

			[self _unregisterNodeForFileSystemNotificationsIfNeeded:inOldNode];

            if (index != NSNotFound)
            {
                [nodes removeObjectAtIndex:index];
            }
        }

        // Insert the new node at the same index. Optionally register the node for file watching...

        if (inNewNode)
        {
            if (index == NSNotFound) index = nodes.count;
            [nodes insertObject:inNewNode atIndex:index];

			[self _registerNodeForFileSystemNotificationsIfNeeded:inNewNode];
        }

        // Sort the nodes so that they always appear in the same (stable) order...

        if (shouldSortNodes)
        {
            [nodes sortUsingSelector:@selector(compare:)];
        }

		// Do an "atomic" replace of the changed nodes array, thus only causing a single KVO notification. 
		// Please note the strange line setSubNodes:nil, which is a workaround for an nasty crashing bug deep  
		// inside NSTreeController, where we get a zombie NSTreeControllerTreeNode is some cases. Apparently 
		// the NSTreeController is very particular about us replacing the whole array in one go (maybe that 
		// isn't entirely KVO compliant), and it gets confused with its NSTreeControllerTreeNode objects.
		// The extra line (setting the array to nil) seems to clear out all NSTreeControllerTreeNodes and
		// then they get rebuilt with the next line. Until we rework our own stuff, we'll stick with this 
		// workaround...

		if (parentNode)
		{
			[parentNode setSubNodes:nil];		// Important workaround. Do not remove!
			[parentNode setSubNodes:nodes];
		}
		else
		{
			[self setRootNodes:nodes];
		}

        // Hide empty group nodes that do not have any subnodes We are not using fast enumeration here because
        // we may need to mutate the array. Iteration backwards avoids index adjustment problems as we 
        // remove nodes...

        NSMutableArray* rootNodes = [NSMutableArray arrayWithArray:self.rootNodes];
        NSUInteger n = [rootNodes count];

        for (NSInteger i=n-1; i>=0; i--)
        {
            IMBNode* node = [rootNodes objectAtIndex:i];
            
            if (node.isGroup && node.subNodes.count==0)
            {
                [rootNodes removeObjectIdenticalTo:node];
            }
        }

        NSUInteger m = [rootNodes count];

        if (n != m)
        {
            [self setRootNodes:rootNodes];
        }

		// Since setSubNodes: is a copy setter we need to get a pointer to the new instance before turning
		// off the loading state...

		IMBNode* node = [self nodeWithIdentifier:inNewNode.identifier];
		node.loading = NO;
		node.badgeTypeNormal = kIMBBadgeTypeNone;
	}

	// We are now done...

    @finally
    {
        _isReplacingNode = NO;

		[[NSNotificationCenter defaultCenter] postNotificationName:kIMBNodesDidChangeNotification object:self];
    }
}


//----------------------------------------------------------------------------------------------------------------------


// This method is called on the main thread as a result of IMBCreateNodesOperation...

- (void) _didCreateNode:(IMBNode*)inNode
{
	if (_delegate != nil && [_delegate respondsToSelector:@selector(libraryController:didCreateNode:withParser:)])
	{
		[_delegate libraryController:self didCreateNode:inNode withParser:inNode.parser];
	}
	
	inNode.loading = NO;
	inNode.badgeTypeNormal = kIMBBadgeTypeNone;
}


//----------------------------------------------------------------------------------------------------------------------


// This method is called on the main thread incase an error has occurred in an IMBLibraryOperation...

- (void) _presentError:(NSError*)inError
{
	[NSApp presentError:inError];
}


//----------------------------------------------------------------------------------------------------------------------


#pragma mark 
#pragma mark Populating Nodes

// If a node doesn't have any subnodes yet, we need to create the subnodes lazily when this node is expanded.
// Also ask the delegate whether we are allowed to do so. Create an operation and put it on the queue to
// execute this job in the background.

// Please note the flag _isReplacingNode: It guards us from an unwanted recursion, as are being replaced in 
// _replaceNode:, the delegate method outlineViewItemWillExpand: is automatically called - i.e. without the 
// user actually clicking on a diclosure triangle. This seems to be some internal NSOutlineView behavior. 
// Obviously we need to suppress populating in this case or we'll cause an endless loop...

- (void) populateNode:(IMBNode*)inNode
{
	BOOL shouldPopulateNode = 
	
//		inNode.isPopulated==NO &&
		(inNode.subNodes==nil || inNode.objects==nil) && 
		inNode.isLoading==NO && 
		_isReplacingNode==NO;

	if (shouldPopulateNode)
	{
		if (_delegate != nil && [_delegate respondsToSelector:@selector(libraryController:willPopulateNode:)])
		{
			[_delegate libraryController:self willPopulateNode:inNode];
		}

		inNode.loading = YES;
		inNode.badgeTypeNormal = kIMBBadgeTypeLoading;
		
		IMBPopulateNodeOperation* operation = [[IMBPopulateNodeOperation alloc] init];
		operation.libraryController = self;
		operation.parser = inNode.parser;
		operation.options = self.options;
		operation.oldNode = inNode;
		operation.replacementNode = inNode;		// This will automatically create a copy!
		operation.parentNodeIdentifier = inNode.parentNode.identifier;
		
		[[IMBOperationQueue sharedQueue] addOperation:operation];
		[operation release];
	}	
}


// Check all pending operation if there is a populate operation concerning the node in question. If yes, then
// cancel that one. Please note that this will probably have no effect if the operation is already executing - 
// i.e. unless the parser class is cancel-aware and exits its inner loop early...

- (void) stopPopulatingNodeWithIdentifier:(NSString*)inNodeIdentifier
{
	NSArray* operations = [[IMBOperationQueue sharedQueue] operations];
	
	for (NSOperation* operation in operations)
	{
		if ([operation isKindOfClass:[IMBPopulateNodeOperation class]])
		{
			IMBPopulateNodeOperation* populateOperation = (IMBPopulateNodeOperation*)operation;
			
			if ([populateOperation.oldNode.identifier isEqualToString:inNodeIdentifier])
			{
				[populateOperation cancel];
			}
		}
	}
}


// Called back in the main thread as a result of IMBExpandNodeOperation...

- (void) _didPopulateNode:(IMBNode*)inNode
{
	if (_delegate != nil && [_delegate respondsToSelector:@selector(libraryController:didPopulateNode:)])
	{
		[_delegate libraryController:self didPopulateNode:inNode];
	}

	inNode.loading = NO;
	inNode.badgeTypeNormal = kIMBBadgeTypeNone;
}


//----------------------------------------------------------------------------------------------------------------------


#pragma mark 
#pragma mark File Watching

// A file watcher has fired for one of the paths we have registered. Since file watchers (especially UKKQueue can 
// fire multiple times for a single change) we need to coalesce the calls. Please note that the parameter inPath  
// is a different NSString instance every single time, so we cannot pass it as a param to the coalesced message 
// (canceling wouldn't work). Instead we'll put it in an array, which is iterated in _coalescedFileWatcherCallback...

- (void) watcher:(id<IMBFileWatcher>)inWatcher receivedNotification:(NSString*)inNotificationName forPath:(NSString*)inPath
{
//	NSLog(@"%s path=%@",__FUNCTION__,inPath);
	
	if ([inNotificationName isEqualToString:IMBFileWatcherWriteNotification])
	{
		if (inWatcher == _watcherUKKQueue)
		{
			[_watcherLock lock];
			if ([_watcherUKKQueuePaths indexOfObject:inPath] == NSNotFound) [_watcherUKKQueuePaths addObject:inPath];
			[_watcherLock unlock];
			
			SEL method = @selector(_coalescedUKKQueueCallback);
			[NSObject cancelPreviousPerformRequestsWithTarget:self selector:method object:nil];
			[self performSelector:method withObject:nil afterDelay:1.0 inModes:[NSArray arrayWithObject:NSRunLoopCommonModes]];
		}
		else if (inWatcher == _watcherFSEvents)
		{
			[_watcherLock lock];
			if ([_watcherFSEventsPaths indexOfObject:inPath] == NSNotFound) [_watcherFSEventsPaths addObject:inPath];
			[_watcherLock unlock];

			SEL method = @selector(_coalescedFSEventsCallback);
			[NSObject cancelPreviousPerformRequestsWithTarget:self selector:method object:nil];
			[self performSelector:method withObject:nil afterDelay:1.0 inModes:[NSArray arrayWithObject:NSRunLoopCommonModes]];
		}
	}
}


// Given an array of paths, filter out all paths that are subpaths of others in the array.
// In other words only return the unique roots of a bunch of file system paths...

+ (NSArray*) _rootPathsForPaths:(NSArray*)inAllPaths
{
	NSMutableArray* rootPaths = [NSMutableArray array];
	
	for (NSString* newPath in inAllPaths)
	{
		// First eliminate any existing rootPaths that are subpaths of a new path...
		
		NSInteger n = [rootPaths count];
		
		for (NSInteger i=n-1; i>=0; i--)
		{
			NSString* rootPath = [rootPaths objectAtIndex:i];
			
			if ([rootPath hasPrefix:newPath])
			{
				[rootPaths removeObjectAtIndex:i];
			}
		}
		
		// Add a new path if it is not a subpath (or equal) of another existing path...
		
		BOOL shouldAdd = YES;

		for (NSString* rootPath in rootPaths)
		{
			if ([newPath hasPrefix:rootPath])
			{
				shouldAdd = NO;
				break;
			}
		}
		
		if (shouldAdd) [rootPaths addObject:newPath];
	}
	
	return (NSArray*) rootPaths;
}


// Pass the message on to the main thread...

- (void) _coalescedUKKQueueCallback
{
	BOOL isMainThread = [NSThread isMainThread];
	
	[_watcherLock lock];
	
	for (NSString* path in _watcherUKKQueuePaths)
	{
		if (isMainThread) [self _reloadNodesWithWatchedPath:path];
		else [self performSelectorOnMainThread:@selector(_reloadNodesWithWatchedPath:) withObject:path waitUntilDone:NO];
	}
	
	[_watcherUKKQueuePaths removeAllObjects];
	[_watcherLock unlock];
}	


- (void) _coalescedFSEventsCallback
{
	BOOL isMainThread = [NSThread isMainThread];
	
	[_watcherLock lock];
	
	for (NSString* path in _watcherFSEventsPaths)
	{
		if (isMainThread) [self _reloadNodesWithWatchedPath:path];
		else [self performSelectorOnMainThread:@selector(_reloadNodesWithWatchedPath:) withObject:path waitUntilDone:NO];
	}
	
	[_watcherFSEventsPaths removeAllObjects];
	[_watcherLock unlock];
}	


// Now look for all nodes that are interested in that path and reload them...

- (void) _reloadNodesWithWatchedPath:(NSString*)inPath
{
	[self _reloadNodesWithWatchedPath:inPath nodes:self.rootNodes];
}	


- (void) _reloadNodesWithWatchedPath:(NSString*)inPath nodes:(NSArray*)inNodes
{
	NSString* watchedPath = [inPath stringByStandardizingPath];
	
	for (IMBNode* node in inNodes)
	{
		NSString* nodePath = [(NSString*)node.watchedPath stringByStandardizingPath];
		
		if ([nodePath isEqualToString:watchedPath])
		{
			if ([node.parser respondsToSelector:@selector(watchedPathDidChange:)])
			{
				[node.parser watchedPathDidChange:watchedPath];
			}
				
			[self reloadNode:node];
		}
		else
		{
			[self _reloadNodesWithWatchedPath:inPath nodes:node.subNodes];
		}
	}
}


//----------------------------------------------------------------------------------------------------------------------


// When unmounting a volume, we need to stop the file watcher, or unmounting will fail. In this case we have to walk
// throughte node tree and check which nodes are affected. These nodes are removed from the tree. This will also
// take care of removing the offending file watcher...


- (void) _willUnmountVolume:(NSNotification*)inNotification 
{
	NSString* volume = [[inNotification userInfo] objectForKey:@"NSDevicePath"];
	[self _unmountNodes: self.rootNodes onVolume:volume];
}


- (void) _unmountNodes:(NSArray*)inNodes onVolume:(NSString*)inVolume 
{
	for (IMBNode* node in inNodes)
	{
		NSString* path = node.watchedPath;
		IMBWatcherType type =  node.watcherType;
		
		if ((type == kIMBWatcherTypeKQueue || type == kIMBWatcherTypeFSEvent) && [path hasPrefix:inVolume])
		{
			NSDictionary* info = [NSDictionary dictionaryWithObjectsAndKeys:node,@"oldNode",nil];
			[self _replaceNode:info];
		}
		else
		{
			[self _unmountNodes:node.subNodes onVolume:inVolume];
		}
	}
}


// When a new volume is mounted, we have to assume that it contains a folder or library that we are interested in.
// Currently we are simply reloading everything, but in the future we could possibly be more intelligent about it 
// and reload just those nodes that are required and keep everything else intact...

- (void) _didMountVolume:(NSNotification*)inNotification 
{
	[self reload];
}


//----------------------------------------------------------------------------------------------------------------------


#pragma mark 
#pragma mark Custom Nodes


- (IMBParser*) addCustomRootNodeForFolder:(NSString*)inPath
{
	IMBParser* parser = nil;

	if (inPath)
	{
		// Create an IMBFolderParser for our media type...
		
		NSString* mediaType = self.mediaType;
		
		if ([mediaType isEqualToString:kIMBMediaTypeImage])
		{
			parser = [[[IMBImageFolderParser alloc] initWithMediaType:mediaType] autorelease];
		}
		else if ([mediaType isEqualToString:kIMBMediaTypeAudio])
		{
			parser = [[[IMBAudioFolderParser alloc] initWithMediaType:mediaType] autorelease];
		}
		else if ([mediaType isEqualToString:kIMBMediaTypeMovie])
		{
			parser = [[[IMBMovieFolderParser alloc] initWithMediaType:mediaType] autorelease];
		}

		parser.mediaSource = inPath;
		
		// Register it with the IMBParserController...
		
		if (parser)
		{
			[[IMBParserController sharedParserController] addCustomParser:parser forMediaType:mediaType];
		}
	}
	
	return parser;
}


// If we were given a root node with a custom parser, then this node is eligible for removal. Remove the parser
// from the registered list and reload everything. After that the node will be gone...

- (BOOL) removeCustomRootNode:(IMBNode*)inNode
{
	if (inNode.isTopLevelNode && inNode.parser.isCustom && !inNode.isLoading)
	{
		[[IMBParserController sharedParserController] removeCustomParser:inNode.parser];
		[self reload];
		return YES;
	}
		
	return NO;
}


//----------------------------------------------------------------------------------------------------------------------


#pragma mark 
#pragma mark Nodes Accessors

// Returns the root node for the specified parser. Please note that group nodes (LIBRARIES,FOLDERS,INTERNET,etc)
// are at the root level, so if we encounter one of those, we need to dig one level deeper...

- (IMBNode*) topLevelNodeForParser:(IMBParser*)inParser
{
	for (IMBNode* node in self.rootNodes)
	{
		if (node.isGroup)
		{
			for (IMBNode* subnode in node.subNodes)
			{
				if (subnode.parser == inParser)
				{
					return subnode;
				}
			}	
		}
		else if (node.parser == inParser)
		{
			return node;
		}
	}

	return nil;
}


//----------------------------------------------------------------------------------------------------------------------


// Find the node with the specified identifier...
	
- (IMBNode*) _nodeWithIdentifier:(NSString*)inIdentifier inParentNode:(IMBNode*)inParentNode
{
	NSArray* nodes = inParentNode ? inParentNode.subNodes : self.rootNodes;
	
	for (IMBNode* node in nodes)
	{
		if ([node.identifier isEqualToString:inIdentifier])
		{
			return node;
		}
		else
		{
			IMBNode* match = [self _nodeWithIdentifier:inIdentifier inParentNode:node];
			if (match) return match;
		}
	}
	
	return nil;
}


- (IMBNode*) nodeWithIdentifier:(NSString*)inIdentifier
{
	if (inIdentifier)
	{
		return [self _nodeWithIdentifier:inIdentifier inParentNode:nil];
	}
	
	return nil;
}


//----------------------------------------------------------------------------------------------------------------------


- (void) logNodes
{
	NSMutableString* text = [NSMutableString string];
	
	if (_rootNodes)
	{
		for (IMBNode* node in _rootNodes)
		{
			[text appendFormat:@"%@\n",[node description]];
		}
	}
		
	NSLog(@"%s\n\n%@\n",__FUNCTION__,text);
}


//----------------------------------------------------------------------------------------------------------------------


#pragma mark 
#pragma mark Popup Menu


- (void) _recursivelyAddItemsToMenu:(NSMenu*)inMenu 
		 withNode:(IMBNode*)inNode 
		 indentation:(NSInteger)inIndentation 
		 selector:(SEL)inSelector 
		 target:(id)inTarget
{
	if (inNode!=nil && inNode.includedInPopup)
	{
		// Create a menu item with the node name...
		
		NSImage* icon = inNode.icon;
		NSString* name = inNode.name;
		if (name == nil) name = @"";
		
		NSMenuItem* item = [[NSMenuItem alloc] initWithTitle:name action:nil keyEquivalent:@""];

		if (inNode.isGroup) 
		{
			[item setTarget:inTarget];						// Group nodes get a dummy action that will be disabled
			[item setAction:@selector(__dummyAction:)];		// in - [IMBNodeViewController validateMenuItem:]
		}
		else
		{
			[item setTarget:inTarget];						// Normal nodes get the desired target/action
			[item setAction:inSelector];
		}
		
		[item setImage:icon];
		[item setRepresentedObject:inNode.identifier];
		[item setIndentationLevel:inIndentation];
		[inMenu addItem:item];
		[item release];
		
		// Add all subnodes indented by one...
		
		for (IMBNode* subnode in inNode.subNodes)
		{
			[self _recursivelyAddItemsToMenu:inMenu withNode:subnode indentation:inIndentation+1 selector:inSelector target:inTarget];
		}
	}
}


- (NSMenu*) menuWithSelector:(SEL)inSelector target:(id)inTarget addSeparators:(BOOL)inAddSeparator
{
	NSMenu* menu = [[NSMenu alloc] initWithTitle:@"Library"];
	BOOL didAddSeparator = NO;
	
	// Walk through all nodes...
	
	for (IMBNode* node in _rootNodes)
	{
		didAddSeparator = NO;
		
		// For regular nodes add recursively indented menu items, with separators...
		
		if (node.parser.isCustom == NO)
		{
			[self _recursivelyAddItemsToMenu:menu withNode:node indentation:0 selector:inSelector target:inTarget];
			
			if (inAddSeparator)
			{
				[menu addItem:[NSMenuItem separatorItem]];
				didAddSeparator = YES;
			}	
		}
		
		// For custom folders, just add the top level nodes, all grouped together...
		
		else
		{
			NSImage* icon = node.icon;
			NSString* name = [node name];
			if (name == nil) name = @"";
			
			NSMenuItem* item = [[NSMenuItem alloc] initWithTitle:name action:inSelector keyEquivalent:@""];
			[item setImage:icon];
			[item setRepresentedObject:node.identifier];
			[item setTarget:inTarget];
			[item setIndentationLevel:0];
			
			[menu addItem:item];
			[item release];
		}
	}
	
	// Get rid of any separator at the end of the menu...
	
	if (didAddSeparator) 
	{
		NSInteger n = [menu numberOfItems];
		[menu removeItemAtIndex:n-1];
	}
	
	return [menu autorelease];
}


//----------------------------------------------------------------------------------------------------------------------


@end
<|MERGE_RESOLUTION|>--- conflicted
+++ resolved
@@ -280,10 +280,6 @@
 		// This was using _paser ivar directly before with indication given as to it being necessary, so I'm switching to the proper accessor to see if it fixes my crash - Mike Abdullah
         IMBParser *parser = [self parser];
         [parser willUseParser];
-<<<<<<< HEAD
-		[parser populateNode:self.replacementNode options:self.options error:&error];
-=======
->>>>>>> 5aa2f404
 		
         NSError* error = nil;
         if ([parser populateNode:self.newNode options:self.options error:&error])
