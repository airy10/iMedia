/*
 iMedia Browser Framework <http://karelia.com/imedia/>
 
 Copyright (c) 2005-2011 by Karelia Software et al.
 
 iMedia Browser is based on code originally developed by Jason Terhorst,
 further developed for Sandvox by Greg Hulands, Dan Wood, and Terrence Talbot.
 The new architecture for version 2.0 was developed by Peter Baumgartner.
 Contributions have also been made by Matt Gough, Martin Wennerberg and others
 as indicated in source files.
 
 The iMedia Browser Framework is licensed under the following terms:
 
 Permission is hereby granted, free of charge, to any person obtaining a copy
 of this software and associated documentation files (the "Software"), to deal
 in all or substantial portions of the Software without restriction, including
 without limitation the rights to use, copy, modify, merge, publish,
 distribute, sublicense, and/or sell copies of the Software, and to permit
 persons to whom the Software is furnished to do so, subject to the following
 conditions:
 
	Redistributions of source code must retain the original terms stated here,
	including this list of conditions, the disclaimer noted below, and the
	following copyright notice: Copyright (c) 2005-2011 by Karelia Software et al.

	Redistributions in binary form must include, in an end-user-visible manner,
	e.g., About window, Acknowledgments window, or similar, either a) the original
	terms stated here, including this list of conditions, the disclaimer noted
	below, and the aforementioned copyright notice, or b) the aforementioned
	copyright notice and a link to karelia.com/imedia.

	Neither the name of Karelia Software, nor Sandvox, nor the names of
	contributors to iMedia Browser may be used to endorse or promote products
	derived from the Software without prior and express written permission from
	Karelia Software or individual contributors, as appropriate.
 
 Disclaimer: THE SOFTWARE IS PROVIDED BY THE COPYRIGHT OWNER AND CONTRIBUTORS
 "AS IS", WITHOUT WARRANTY OF ANY KIND, EXPRESS OR IMPLIED, INCLUDING BUT NOT
 LIMITED TO THE WARRANTIES OF MERCHANTABILITY, FITNESS FOR A PARTICULAR PURPOSE,
 AND NONINFRINGEMENT. IN NO EVENT SHALL THE AUTHORS OR COPYRIGHT HOLDERS BE
 LIABLE FOR ANY CLAIM, DAMAGES, OR OTHER LIABILITY, WHETHER IN AN ACTION OF
 CONTRACT, TORT, OR OTHERWISE, ARISING FROM, OUT OF, OR IN CONNECTION WITH, THE
 SOFTWARE OR THE USE OF, OR OTHER DEALINGS IN, THE SOFTWARE.
 */


// Author: Peter Baumgartner, Jörg Jacobsen


//----------------------------------------------------------------------------------------------------------------------


#pragma mark HEADERS

#import "IMBiPhotoParser.h"
#import "IMBiPhotoObjectPromise.h"
#import "IMBConfig.h"
#import "IMBParserController.h"
#import "IMBNode.h"
#import "IMBObject.h"
#import "IMBiPhotoEventNodeObject.h"
#import "IMBIconCache.h"
#import "NSWorkspace+iMedia.h"
#import "NSFileManager+iMedia.h"
#import "NSImage+iMedia.h"
#import "NSString+iMedia.h"
#import <Quartz/Quartz.h>


//----------------------------------------------------------------------------------------------------------------------

#pragma mark 

@interface IMBiPhotoParser ()

- (IMBNode*) eventsNodeInNode:(IMBNode*)inNode;
- (NSString*) identifierForId:(NSNumber*)inId inSpace:(NSString*)inIdSpace;
- (NSString*) iPhotoMediaType;
- (BOOL) shouldUseAlbumType:(NSString*)inAlbumType;
- (BOOL) shouldUseAlbum:(NSDictionary*)inAlbumDict images:(NSDictionary*)inImages;
- (BOOL) shouldUseObject:(NSDictionary*)inObjectDict;
- (NSImage*) iconForAlbumType:(NSString*)inAlbumType;
- (NSString*) imagePathForFaceIndex:(NSNumber*)inFaceIndex inImageWithKey:(NSString*)inImageKey;
- (void) addSubNodesToNode:(IMBNode*)inParentNode albums:(NSArray*)inAlbums images:(NSDictionary*)inImages;
- (void) populateEventsNode:(IMBNode*)inNode withEvents:(NSArray*)inEvents images:(NSDictionary*)inImages;
- (void) populateAlbumNode:(IMBNode*)inNode images:(NSDictionary*)inImages;

@end


//----------------------------------------------------------------------------------------------------------------------


#pragma mark 

@implementation IMBiPhotoParser

@synthesize appPath = _appPath;
@synthesize shouldDisplayLibraryName = _shouldDisplayLibraryName;
@synthesize dateFormatter = _dateFormatter;


//----------------------------------------------------------------------------------------------------------------------


// Register this parser, so that it gets automatically loaded...

+ (void) load
{
	NSAutoreleasePool* pool = [[NSAutoreleasePool alloc] init];
	[IMBParserController registerParserClass:self forMediaType:kIMBMediaTypeImage];
	[pool drain];
}


//----------------------------------------------------------------------------------------------------------------------


// Check if iPhoto is installed...

+ (NSString*) iPhotoPath
{
	return [[NSWorkspace imb_threadSafeWorkspace] absolutePathForAppBundleWithIdentifier:@"com.apple.iPhoto"];
}


+ (BOOL) isInstalled
{
	return [self iPhotoPath] != nil;
}


// Look at the iApps preferences file and find all iPhoto libraries. Create a parser instance for each libary...

+ (NSArray*) parserInstancesForMediaType:(NSString*)inMediaType
{
	NSMutableArray* parserInstances = [NSMutableArray array];
	
	if ([self isInstalled])
	{
		CFArrayRef recentLibraries = CFPreferencesCopyAppValue((CFStringRef)@"iPhotoRecentDatabases",(CFStringRef)@"com.apple.iApps");
		NSArray* libraries = (NSArray*)recentLibraries;
		
		for (NSString* library in libraries)
		{
			NSURL* url = [NSURL URLWithString:library];
			NSString* path = [url path];
			BOOL changed;
			
			if ([[NSFileManager imb_threadSafeManager] imb_fileExistsAtPath:&path wasChanged:&changed])
			{
				NSString *libraryPath = [path stringByDeletingLastPathComponent];	// folder containing .xml file
				[IMBConfig registerLibraryPath:libraryPath];
			
				IMBiPhotoParser* parser = [[[self class] alloc] initWithMediaType:inMediaType];
				parser.mediaSource = path;
				parser.shouldDisplayLibraryName = libraries.count > 1;
				[parserInstances addObject:parser];
				[parser release];
			}
		}
		
		if (recentLibraries) CFRelease(recentLibraries);
	}
	
	return parserInstances;
}


- (Class) objectClass
{
	return [IMBObject class];
}


//----------------------------------------------------------------------------------------------------------------------


- (id) initWithMediaType:(NSString*)inMediaType
{
	if ((self = [super initWithMediaType:inMediaType]) != nil)
	{
		self.appPath = [[self class] iPhotoPath];
		self.plist = nil;
		self.modificationDate = nil;
		_fakeAlbumID = 0;
		
		self.dateFormatter = [[[NSDateFormatter alloc] init] autorelease];
		self.dateFormatter.dateStyle = NSDateFormatterShortStyle;
	}
	
	return self;
}


- (void) dealloc
{
	IMBRelease(_appPath);
	IMBRelease(_plist);
	IMBRelease(_modificationDate);
	IMBRelease(_dateFormatter);
	[super dealloc];
}


//----------------------------------------------------------------------------------------------------------------------


#pragma mark 
#pragma mark Parser Methods

- (IMBNode*) nodeWithOldNode:(const IMBNode*)inOldNode options:(IMBOptions)inOptions error:(NSError**)outError
{
	NSError* error = nil;
	
	// Oops no path, can't create a root node. This is bad...
	
	NSString* path = (NSString*)self.mediaSource;
	
	if (path == nil)
	{
		return nil;
	}
	
	if ([[NSFileManager imb_threadSafeManager] fileExistsAtPath:path] == NO)
	{
		return nil;
	}
	
	// Create a root node...
	
	IMBNode* node = [[[IMBNode alloc] init] autorelease];
	
	if (inOldNode == nil)
	{
		NSImage* icon = [[NSWorkspace imb_threadSafeWorkspace] iconForFile:self.appPath];;
		[icon setScalesWhenResized:YES];
		[icon setSize:NSMakeSize(16.0,16.0)];
		
		node.mediaSource = self.mediaSource;
		node.identifier = [self identifierForPath:@"/"];
		node.name = @"iPhoto";
		node.icon = icon;
		node.groupType = kIMBGroupTypeLibrary;
		node.leaf = NO;
		node.parser = self;
		node.isTopLevelNode = YES;
	}
	
	// Or an subnode...
	
	else
	{
		node.mediaSource = self.mediaSource;
		node.identifier = inOldNode.identifier;
		node.name = inOldNode.name;
		node.icon = inOldNode.icon;
		node.groupType = inOldNode.groupType;
		node.leaf = inOldNode.leaf;
		node.parser = self;
		node.attributes = inOldNode.attributes;
	}
	
	// If we have more than one library then append the library name to the root node...
	
	if (node.isTopLevelNode && self.shouldDisplayLibraryName)
	{
		NSString* path = (NSString*)node.mediaSource;
		NSString* name = [[[path stringByDeletingLastPathComponent] lastPathComponent] stringByDeletingPathExtension];
		node.name = [NSString stringWithFormat:@"%@ (%@)",node.name,name];
	}
	
	// Watch the XML file. Whenever something in iPhoto changes, we have to replace the WHOLE tree from  
	// the root node down, as we have no way of finding WHAT has changed in iPhoto...
	
	if (node.isTopLevelNode)
	{
		node.watcherType = kIMBWatcherTypeFSEvent;
		node.watchedPath = [(NSString*)node.mediaSource stringByDeletingLastPathComponent];
	}
	else
	{
		node.watcherType = kIMBWatcherTypeNone;
	}
	
	// If the old node was populated, then also populate the new node...
	
	if (inOldNode.isPopulated)
	{
		[self populateNewNode:node likeOldNode:inOldNode options:inOptions];
	}
	
	if (outError) *outError = error;
	return node;
}


//----------------------------------------------------------------------------------------------------------------------


// The supplied node is a private copy which may be modified here in the background operation. Parse the 
// iPhoto XML file and create subnodes as needed...

- (BOOL) populateNode:(IMBNode*)inNode options:(IMBOptions)inOptions error:(NSError**)outError
{
	NSError* error = nil;
	NSDictionary* plist = self.plist;
	NSDictionary* images = [plist objectForKey:@"Master Image List"];
	NSArray* albums = [plist objectForKey:@"List of Albums"];
	
	// Population of events and faces node fundamentally different from album node
	
	if ([self isEventsNode:inNode]) {
		NSArray* events = [plist objectForKey:@"List of Rolls"];
		[self populateEventsNode:inNode withEvents:events images:images];
	} else if ([self isFacesNode:inNode]) {
		NSDictionary* faces = [plist objectForKey:@"List of Faces"];
		[self populateFacesNode:inNode withFaces:faces images:images];
	} else {
		[self addSubNodesToNode:inNode albums:albums images:images]; 
		[self populateAlbumNode:inNode images:images]; 
	}

	// If we are populating the root nodes, then also populate the "Photos" node and mirror its
	// objects array into the objects array of the root node. Please note that this is non-standard parser behavior,
	// which is implemented here, to achieve the desired "feel" in the browser...
	
	// Will find Photos node at same index in subnodes as in album list
	
	NSNumber* photosNodeIndex = nil;
	[self allPhotosAlbumInAlbumList:albums atIndex:&photosNodeIndex];	// which offset was it found, in "List of Albums" Array
	
	if (inNode.isTopLevelNode && photosNodeIndex)
	{
		NSArray* subnodes = inNode.subnodes;
		NSInteger pnIndex = [photosNodeIndex unsignedIntegerValue];
		if (pnIndex < [subnodes count])	// Karelia case 136310, make sure offset exists
		{
			IMBNode* photosNode = [subnodes objectAtIndex:pnIndex];	// assumes subnodes exists same as albums!
			[self populateNode:photosNode options:inOptions error:outError];
			inNode.objects = photosNode.objects;
		}
	}
	
	if (outError) *outError = error;
	return error == nil;
}


//----------------------------------------------------------------------------------------------------------------------


// When the parser is deselected, then get rid of the cached plist data. It will be loaded into memory lazily 
// once it is needed again...

- (void) didStopUsingParser
{
	@synchronized(self)
	{
		self.plist = nil;
	}	
}


// When the XML file has changed then get rid of our cached plist...

- (void) watchedPathDidChange:(NSString*)inWatchedPath
{
	if ([inWatchedPath isEqual:self.mediaSource])
	{
		@synchronized(self)
		{
			self.plist = nil;
		}	
	}
}


//----------------------------------------------------------------------------------------------------------------------


// To speed up thumbnail loading we will not use the generic method of the superclass. Instead we provide an
// implementation here, that uses specific knowledge about iPhoto to load thumbnails as quickly as possible...

- (id) loadThumbnailForObject:(IMBObject*)inObject
{
	id imageRepresentation = nil;
	
	// Get path of our object...
	
	NSString* type = inObject.imageRepresentationType;
	NSString* path = (NSString*) inObject.imageLocation;
	if (path == nil) path = (NSString*) inObject.location;
	
	// For images we provide an optimized loading code...
	
	NSURL* url = [NSURL fileURLWithPath:path];
	NSString* uti = [NSString imb_UTIForFileAtPath:path];
	
	if ([type isEqualToString:IKImageBrowserCGImageRepresentationType])
	{
		if (UTTypeConformsTo((CFStringRef)uti,kUTTypeImage))
		{
			NSAssert(url, @"Nil image source URL");
			CGImageSourceRef source = CGImageSourceCreateWithURL((CFURLRef)url,NULL);
			
			CGImageRef image = nil;
			if (source)
			{
				image = CGImageSourceCreateImageAtIndex(source,0,NULL);
				
				CFRelease(source);
			}
			
			// Always perform set... on main thread regardless of whether we obtained an image or not
			// to ensure that "isLoadingThumbnail" is reset to NO
			
			imageRepresentation = (id) image;
			[inObject 
			 performSelectorOnMainThread:@selector(setImageRepresentation:) 
			 withObject:(id)image
			 waitUntilDone:NO 
			 modes:[NSArray arrayWithObject:NSRunLoopCommonModes]];
			
			if (image) {
				CGImageRelease(image);
			}
		}
	}
	
	// QTMovies are loaded with the generic code in the superclass...
	
	else if ([type isEqualToString:IKImageBrowserQTMoviePathRepresentationType])
	{
		imageRepresentation = [super loadThumbnailForObject:inObject];
	}
	
	return imageRepresentation;
}


//----------------------------------------------------------------------------------------------------------------------


/// For iPhoto we need a local promise that handles relative paths to master objects
- (IMBObjectsPromise*) objectPromiseWithObjects: (NSArray*) inObjects
{
	return [[[IMBiPhotoObjectPromise alloc] initWithIMBObjects:inObjects] autorelease];
}


// Loaded lazily when actually needed for display. Here we combine the metadata we got from the iPhoto XML file
// (which was available immediately, but not enough information) with more information that we obtain via ImageIO.
// This takes a little longer, but since it only done laziy for those object that are actually visible it's fine.
// Please note that this method may be called on a background thread...

- (void) loadMetadataForObject:(IMBObject*)inObject
{
	NSMutableDictionary* metadata = [NSMutableDictionary dictionaryWithDictionary:inObject.preliminaryMetadata];
	NSMutableArray *realKeywords = [NSMutableArray array];
    
	NSDictionary *keywordMap = [self.plist objectForKey:@"List of Keywords"];

	//swap the keyword index to names
	for (NSString *keywordKey in [metadata objectForKey:@"Keywords"])
	{
		NSString *actualKeyword = [keywordMap objectForKey:keywordKey];
		if (actualKeyword)
		{
			[realKeywords addObject:actualKeyword];
		}
		[metadata setObject:realKeywords forKey:@"iMediaKeywords"];
	}
	
	// Do not load (key) image specific metadata for node objects
	// because it doesn't represent the nature of the object well enough.
	
	if (![inObject isKindOfClass:[IMBNodeObject class]])
	{
		[metadata addEntriesFromDictionary:[NSImage imb_metadataFromImageAtPath:inObject.path checkSpotlightComments:NO]];
	}
	
	NSString* description = [self metadataDescriptionForMetadata:metadata];

	if ([NSThread isMainThread])
	{
		inObject.metadata = metadata;
		inObject.metadataDescription = description;
	}
	else
	{
		NSArray* modes = [NSArray arrayWithObject:NSRunLoopCommonModes];
		[inObject performSelectorOnMainThread:@selector(setMetadata:) withObject:metadata waitUntilDone:NO modes:modes];
		[inObject performSelectorOnMainThread:@selector(setMetadataDescription:) withObject:description waitUntilDone:NO modes:modes];
	}
}


- (NSArray *)iMediaKeywordsFromIDs:(NSArray *)keywordIDs
{
	NSMutableArray *realKeywords = [NSMutableArray array];
	NSDictionary *keywordMap = [self.plist objectForKey:@"List of Keywords"];
	//swap the keyword index to names
	for (NSString *keywordKey in keywordIDs)
	{
		NSString *actualKeyword = [keywordMap objectForKey:keywordKey];
		if (actualKeyword)
		{
			[realKeywords addObject:actualKeyword];
		}
	}
	return realKeywords;
}


#pragma mark 
#pragma mark Helper Methods


//----------------------------------------------------------------------------------------------------------------------

// Returns the events node that should be subnode of our root node.
// Returns nil if there is none.

- (IMBNode*) eventsNodeInNode:(IMBNode*) inNode
{	
	IMBNode* eventsNode = nil;
	
	if (inNode.isTopLevelNode && [inNode.subnodes count]>0) {
		
		// We should find the events node at index 0 but this logic is more bullet proof.
		
		for (IMBNode* node in inNode.subnodes) {
			
			if ([self isEventsNode:node]) {
				eventsNode = node;
				break;
			}
		}
	}
	
	return eventsNode;
}


//----------------------------------------------------------------------------------------------------------------------


// This media type is specific to iPhoto and is not to be confused with kIMBMediaTypeImage...

- (NSString*) iPhotoMediaType
{
	return @"Image";
}


//----------------------------------------------------------------------------------------------------------------------

// Create an identifier from the AlbumID that is stored in the XML file. An example is "IMBiPhotoParser://AlbumId/17"...

- (NSString*) identifierForId:(NSNumber*) inId inSpace:(NSString*) inIdSpace
{
	NSString* albumPath = [NSString stringWithFormat:@"/%@/%@", inIdSpace, inId];
	return [self identifierForPath:albumPath];
}


//----------------------------------------------------------------------------------------------------------------------


// Exclude some album types...

- (BOOL) shouldUseAlbumType:(NSString*)inAlbumType
{
	if (inAlbumType == nil) return YES;
	if ([inAlbumType isEqualToString:@"Slideshow"]) return NO;
	if ([inAlbumType isEqualToString:@"Book"]) return NO;
	return YES;
}


// Check if the supplied album contains media files of correct media type. If we find a single one, then the 
// album qualifies as a new node. If however we do not find any media files of the desired type, then the 
// album will not show up as a node...

- (BOOL) shouldUseAlbum:(NSDictionary*)inAlbumDict images:(NSDictionary*)inImages
{
	// Usage of events or faces album is not determined here
	
	NSUInteger albumId = [[inAlbumDict objectForKey:@"AlbumId"] unsignedIntegerValue];
	if (albumId == EVENTS_NODE_ID || albumId == FACES_NODE_ID)
	{
		return YES;
	}
	
	// Usage of other albums is determined by media type of key list images
	
	NSArray* imageKeys = [inAlbumDict objectForKey:@"KeyList"];
	
	for (NSString* key in imageKeys)
	{
		NSDictionary* imageDict = [inImages objectForKey:key];
		
		if ([self shouldUseObject:imageDict])
		{
			return YES;
		}
	}
	
	return NO;
}


// Check if a media file qualifies for this parser...

- (BOOL) shouldUseObject:(NSDictionary*)inObjectDict
{
	NSString* iPhotoMediaType = [self iPhotoMediaType];
	
	if (inObjectDict)
	{
		NSString* mediaType = [inObjectDict objectForKey:@"MediaType"];
		if (mediaType == nil) mediaType = @"Image";
		
		if ([mediaType isEqualToString:iPhotoMediaType])
		{
			return YES;
		}
	}
	
	return NO;
}


//----------------------------------------------------------------------------------------------------------------------


- (NSImage*) iconForAlbumType:(NSString*)inAlbumType
{
	static const IMBIconTypeMappingEntry kIconTypeMappingEntries[] =
	{
		// iPhoto 7
		{@"Faces",					@"sl-icon-small_people.tiff",			@"folder",	nil,				nil},
		{@"Book",					@"sl-icon-small_book.tiff",				@"folder",	nil,				nil},
		{@"Calendar",				@"sl-icon-small_calendar.tiff",			@"folder",	nil,				nil},
		{@"Card",					@"sl-icon-small_card.tiff",				@"folder",	nil,				nil},
		{@"Event",					@"sl-icon-small_event.tiff",			@"folder",	nil,				nil},
		{@"Events",					@"sl-icon-small_events.tiff",			@"folder",	nil,				nil},
		{@"Folder",					@"sl-icon-small_folder.tiff",			@"folder",	nil,				nil},
		{@"Photocasts",				@"sl-icon-small_subscriptions.tiff",	@"folder",	nil,				nil},
		{@"Photos",					@"sl-icon-small_library.tiff",			@"folder",	nil,				nil},
		{@"Published",				@"sl-icon-small_publishedAlbum.tiff",	nil,		@"dotMacLogo.icns",	@"/System/Library/CoreServices/CoreTypes.bundle"},
		{@"Regular",				@"sl-icon-small_album.tiff",			@"folder",	nil,				nil},
		{@"Roll",					@"sl-icon-small_roll.tiff",				@"folder",	nil,				nil},
		{@"Selected Event Album",	@"sl-icon-small_event.tiff",			@"folder",	nil,				nil},
		{@"Shelf",					@"sl-icon_flag.tiff",					@"folder",	nil,				nil},
		{@"Slideshow",				@"sl-icon-small_slideshow.tiff",		@"folder",	nil,				nil},
		{@"Smart",					@"sl-icon-small_smartAlbum.tiff",		@"folder",	nil,				nil},
		{@"Special Month",			@"sl-icon-small_cal.tiff",				@"folder",	nil,				nil},
		{@"Special Roll",			@"sl-icon_lastImport.tiff",				@"folder",	nil,				nil},
		{@"Subscribed",				@"sl-icon-small_subscribedAlbum.tiff",	@"folder",	nil,				nil},
	};
	
	static const IMBIconTypeMapping kIconTypeMapping =
	{
		sizeof(kIconTypeMappingEntries) / sizeof(kIconTypeMappingEntries[0]),
		kIconTypeMappingEntries,
		{@"Regular",				@"sl-icon-small_album.tiff",			@"folder",	nil,				nil}	// fallback image
	};
	
	NSString* type = inAlbumType;
	if (type == nil) type = @"Photos";
	return [[IMBIconCache sharedIconCache] iconForType:type fromBundleID:@"com.apple.iPhoto" withMappingTable:&kIconTypeMapping];
}


//----------------------------------------------------------------------------------------------------------------------


- (BOOL) isAllPhotosAlbum:(NSDictionary*)inAlbumDict
{
	return [(NSNumber*)[inAlbumDict objectForKey:@"Master"] unsignedIntegerValue] == 1;
}


//----------------------------------------------------------------------------------------------------------------------


- (void) addSubNodesToNode:(IMBNode*)inParentNode albums:(NSArray*)inAlbums images:(NSDictionary*)inImages
{
	// Create the subnodes array on demand - even if turns out to be empty after exiting this method, 
	// because without creating an array we would cause an endless loop...
	
	NSMutableArray* subnodes = [NSMutableArray array];
	
	// Now parse the iPhoto XML plist and look for albums whose parent matches our parent node. We are 
	// only going to add subnodes that are direct children of inParentNode...
	
	for (NSDictionary* albumDict in inAlbums)
	{
		NSAutoreleasePool* pool = [[NSAutoreleasePool alloc] init];
		
		NSString* albumType = [albumDict objectForKey:@"Album Type"];
		NSString* albumName = [albumDict objectForKey:@"AlbumName"];
		NSNumber* parentId = [albumDict objectForKey:@"Parent"];
		NSString* albumIdSpace = [self idSpaceForAlbumType:albumType];
		// parent always from same id space for non top-level albums
		NSString* parentIdentifier = parentId ? [self identifierForId:parentId inSpace:albumIdSpace] : [self identifierForPath:@"/"];
		
		if ([self shouldUseAlbumType:albumType] && 
			[inParentNode.identifier isEqualToString:parentIdentifier] && 
			[self shouldUseAlbum:albumDict images:inImages])
		{
			// Create node for this album...
			
			IMBNode* albumNode = [[[IMBNode alloc] init] autorelease];
			
			albumNode.leaf = [self isLeafAlbumType:albumType];
			albumNode.icon = [self iconForAlbumType:albumType];
			albumNode.name = albumName;
			albumNode.mediaSource = self.mediaSource;
			albumNode.parser = self;
			
			// Keep a ref to the album dictionary for later use when we populate this node
			// so we don't have to loop through the whole album list again to find it.
			
			albumNode.attributes = albumDict;
			
			// Set the node's identifier. This is needed later to link it to the correct parent node. Please note 
			// that older versions of iPhoto didn't have AlbumId, so we are generating fake AlbumIds in this case
			// for backwards compatibility...
			
			NSNumber* albumId = [albumDict objectForKey:@"AlbumId"];
			if (albumId == nil) albumId = [NSNumber numberWithInt:_fakeAlbumID++]; 
			albumNode.identifier = [self identifierForId:albumId inSpace:albumIdSpace];
			
			// Add the new album node to its parent (inRootNode)...
			
			
			[subnodes addObject:albumNode];
		}
		
		[pool drain];
	}
	
	inParentNode.subnodes = subnodes;
}


//----------------------------------------------------------------------------------------------------------------------


// Returns the path to a thumbnail containing the wanted clipped face in the image provided.
//
// There are reports (see issue 252) that ./Data occasionally is not a symbolic link
// to ./Data.noindex and faces we are looking for are not found in ./Data but ./Data.noindex.
// To account for this we return the image path including ./Data.noindex if necessary.

- (NSString*) imagePathForFaceIndex:(NSNumber*)inFaceIndex inImageWithKey:(NSString*)inImageKey
{
	NSString* imagePath = [super imagePathForFaceIndex:inFaceIndex inImageWithKey:inImageKey];
	
    NSFileManager *fileManager = [NSFileManager defaultManager];
	
	// Image path should currently be pointing to image in subdirectory of ./Data (iPhoto 8) or ./Thumbnails (iPhoto 9).
	
	if (![fileManager fileExistsAtPath:imagePath]) {
		
		// Oops, could not locate face image here. Provide alternate path
		NSLog(@"Could not find face image at %@", imagePath);
		
		NSString* pathPrefix = [[self mediaSource] stringByDeletingLastPathComponent];
		NSString* replacement = @"/Data.noindex/";
		NSScanner* aScanner =  [[NSScanner alloc] initWithString:imagePath];
		
		if ([aScanner scanString:pathPrefix intoString:nil] &&
			[aScanner scanString:@"/Data/" intoString:nil] ||
			[aScanner scanString:@"/Thumbnails/" intoString:nil])
		{
			NSString* suffixString = [imagePath substringFromIndex:[aScanner scanLocation]];
			imagePath = [NSString stringWithFormat:@"%@%@%@", pathPrefix, replacement, suffixString];
			NSLog(@"Trying %@...", imagePath);
		}
		[aScanner release];
	}
	return imagePath;
}


//---------------------------------------------------------------------------------------------------------------------


// Returns a dictionary that contains the "true" KeyList, KeyPhotoKey and PhotoCount values for the provided node.
// (The values provided by the according dictionary in .plist are mostly wrong because we separate node children by
// media types 'Image' and 'Movie' into different views.)

- (NSDictionary*) childrenInfoForNode:(IMBNode*)inNode images:(NSDictionary*)inImages
{
	// We saved a reference to the album dictionary when this node was created
	// (ivar 'attributes') and now happily reuse it here.
	NSDictionary* albumDict = inNode.attributes;	
	
	// Determine images relevant to this view.
	// Note that everything regarding 'ImageFaceMetadata' is only relevant
	// when providing a faces node. Otherwise it will be nil'ed.
	
	NSArray* imageKeys = [albumDict objectForKey:@"KeyList"];
	NSMutableArray* relevantImageKeys = [NSMutableArray array];
	NSArray* imageFaceMetadataList = [albumDict objectForKey:@"ImageFaceMetadataList"];
	NSMutableArray* relevantImageFaceMetadataList = imageFaceMetadataList ? [NSMutableArray array] : nil;
	
	// Loop setup
	NSString* key = nil;
	NSDictionary* imageFaceMetadata = nil;
	NSDictionary* imageDict = nil;
	
	for (NSUInteger i = 0; i < [imageKeys count]; i++)
	{
		key = [imageKeys objectAtIndex:i];
		imageFaceMetadata = [imageFaceMetadataList objectAtIndex:i];
		
		imageDict = [inImages objectForKey:key];
		
		if ([self shouldUseObject:imageDict])
		{
			[relevantImageKeys addObject:key];
			
			if (imageFaceMetadata) [relevantImageFaceMetadataList addObject:imageFaceMetadata];
		}		
	}
	
	// Ensure that key image for movies is movie related:
	
	NSString* keyPhotoKey = nil;
	NSNumber* keyImageFaceIndex = nil;
	
	if ([[self iPhotoMediaType] isEqualToString:@"Movie"] && [relevantImageKeys count] > 0)
	{
		keyPhotoKey = [relevantImageKeys objectAtIndex:0];
		keyImageFaceIndex = [[relevantImageFaceMetadataList objectAtIndex:0] objectForKey:@"face index"];
	} else {
		keyPhotoKey = [albumDict objectForKey:@"KeyPhotoKey"];
	}

    return [NSDictionary dictionaryWithObjectsAndKeys:
			relevantImageKeys, @"KeyList",
			[NSNumber numberWithUnsignedInteger:[relevantImageKeys count]], @"PhotoCount", 
			keyPhotoKey, @"KeyPhotoKey",
			relevantImageFaceMetadataList, @"ImageFaceMetadataList",   // May be nil
			keyImageFaceIndex, @"key image face index", nil];          // May be nil
}


//----------------------------------------------------------------------------------------------------------------------


// Create a subnode for each event and a corresponding visual object

- (void) populateEventsNode:(IMBNode*)inNode withEvents:(NSArray*)inEvents images:(NSDictionary*)inImages
{
	// Create the subnodes array on demand - even if turns out to be empty after exiting this method, 
	// because without creating an array we would cause an endless loop...
	
	NSMutableArray* subnodes = [NSMutableArray array];
	
	// Create the objects array on demand  - even if turns out to be empty after exiting this method, because
	// without creating an array we would cause an endless loop...
	
	NSMutableArray* objects = [[NSMutableArray alloc] initWithArray:inNode.objects];
	NSUInteger index = 0;
	
	// We saved a reference to the album dictionary when this node was created
	// (ivar 'attributes') and now happily reuse it to save an outer loop (over album list) here.
	
	NSString* subnodeType = @"Event";
	
	// Events node is populated with node objects that represent events
	
	NSString* eventKeyPhotoKey = nil;
	NSString* path = nil;
	IMBiPhotoEventNodeObject* object = nil;
	
	for (NSDictionary* subnodeDict in inEvents)
	{
		NSAutoreleasePool* pool = [[NSAutoreleasePool alloc] init];

		NSString* subnodeName = [subnodeDict objectForKey:@"RollName"];
		
		if ([self shouldUseAlbumType:subnodeType] && 
			[self shouldUseAlbum:subnodeDict images:inImages])
		{
			// Create subnode for this node...
			
			IMBNode* subnode = [[[IMBNode alloc] init] autorelease];
			
			subnode.leaf = [self isLeafAlbumType:subnodeType];
			subnode.icon = [self iconForAlbumType:subnodeType];
			subnode.name = subnodeName;
			subnode.mediaSource = self.mediaSource;
			subnode.parser = self;
			
			// Keep a ref to the subnode dictionary for potential later use
<<<<<<< HEAD
			subnode.attributes = subnodeDict;
=======
			
			subNode.attributes = subNodeDict;
>>>>>>> b0f50cc9
			
			// Set the node's identifier. This is needed later to link it to the correct parent node. Please note 
			// that older versions of iPhoto didn't have AlbumId, so we are generating fake AlbumIds in this case
			// for backwards compatibility...
			
			NSNumber* subnodeId = [subnodeDict objectForKey:@"RollID"];
			if (subnodeId == nil) subnodeId = [NSNumber numberWithInt:_fakeAlbumID++]; 
			subnode.identifier = [self identifierForId:subnodeId inSpace:EVENTS_ID_SPACE];
			
			// Add the new subnode to its parent (inRootNode)...

			[subnodes addObject:subnode];
			
			// Now create the visual object and link it to subnode just created...

			object = [[IMBiPhotoEventNodeObject alloc] init];
			[objects addObject:object];
			[object release];
			
<<<<<<< HEAD
			// Adjust keys "KeyPhotoKey", "KeyList", and "PhotoCount" in metadata dictionary
			// because movies and images are not jointly displayed in iMedia browser
			NSMutableDictionary* preliminaryMetadata = [NSMutableDictionary dictionaryWithDictionary:subnodeDict];
			[preliminaryMetadata addEntriesFromDictionary:[self childrenInfoForNode:subnode images:inImages]];
=======
			// Adjust keys "KeyPhotoKey", "KeyList", and "PhotoCount" in metadata dictionary because movies and 
			// images are not jointly displayed in iMedia browser...
			
			NSMutableDictionary* preliminaryMetadata = [NSMutableDictionary dictionaryWithDictionary:subNodeDict];
			[preliminaryMetadata addEntriesFromDictionary:[self childrenInfoForNode:subNode images:inImages]];
>>>>>>> b0f50cc9

			object.preliminaryMetadata = preliminaryMetadata;	// This metadata from the XML file is available immediately
			object.metadata = nil;								// Build lazily when needed (takes longer)
			object.metadataDescription = nil;					// Build lazily when needed (takes longer)
			
			// Obtain key photo dictionary (key photo is displayed while not skimming)
			
			eventKeyPhotoKey = [object.preliminaryMetadata objectForKey:@"KeyPhotoKey"];
			NSDictionary* keyPhotoDict = [inImages objectForKey:eventKeyPhotoKey];
			
			path = [keyPhotoDict objectForKey:@"ImagePath"];
			
			object.representedNodeIdentifier = subnode.identifier;
			object.location = (id)path;
			object.name = subnode.name;
			object.parser = self;
			object.index = index++;
			
			object.imageLocation = [self imageLocationForObject:keyPhotoDict];
			object.imageRepresentationType = [self requestedImageRepresentationType];
			object.imageRepresentation = nil;
		}
		[pool drain];
	}	
	inNode.subnodes = subnodes;
	inNode.objects = objects;
	[objects release];
}


- (void) populateAlbumNode:(IMBNode*)inNode images:(NSDictionary*)inImages
{
	// Create the objects array on demand  - even if turns out to be empty after exiting this method, because
	// without creating an array we would cause an endless loop...
	
	NSMutableArray* objects = [[NSMutableArray alloc] initWithArray:inNode.objects];
	
	// Populate the node with IMBVisualObjects for each image in the album
	
	NSUInteger index = 0;
	Class objectClass = [self objectClass];
	
	// We saved a reference to the album dictionary when this node was created
	// (ivar 'attributes') and now happily reuse it to save an outer loop (over album list) here.
	
	NSDictionary* albumDict = inNode.attributes;	
	NSArray* imageKeys = [albumDict objectForKey:@"KeyList"];
	
	for (NSString* key in imageKeys)
	{
		NSAutoreleasePool* pool = [[NSAutoreleasePool alloc] init];
		NSDictionary* imageDict = [inImages objectForKey:key];
		
		if ([self shouldUseObject:imageDict])
		{
			NSString* path = [imageDict objectForKey:@"ImagePath"];
			NSString* name = [imageDict objectForKey:@"Caption"];
			if ([name isEqualToString:@""])
			{
				name = [[path lastPathComponent] stringByDeletingPathExtension];	// fallback to filename
			}
			
			IMBObject* object = [[objectClass alloc] init];
			[objects addObject:object];
			[object release];
			
			object.location = (id)path;
			object.name = name;
			object.preliminaryMetadata = imageDict;	// This metadata from the XML file is available immediately
			object.metadata = nil;					// Build lazily when needed (takes longer)
			object.metadataDescription = nil;		// Build lazily when needed (takes longer)
			object.parser = self;
			object.index = index++;
			
			object.imageLocation = [self imageLocationForObject:imageDict];
			object.imageRepresentationType = [self requestedImageRepresentationType];
			object.imageRepresentation = nil;
		}
		
		[pool drain];
	}
	
    inNode.objects = objects;
    [objects release];
}


//----------------------------------------------------------------------------------------------------------------------


@end<|MERGE_RESOLUTION|>--- conflicted
+++ resolved
@@ -900,12 +900,8 @@
 			subnode.parser = self;
 			
 			// Keep a ref to the subnode dictionary for potential later use
-<<<<<<< HEAD
+
 			subnode.attributes = subnodeDict;
-=======
-			
-			subNode.attributes = subNodeDict;
->>>>>>> b0f50cc9
 			
 			// Set the node's identifier. This is needed later to link it to the correct parent node. Please note 
 			// that older versions of iPhoto didn't have AlbumId, so we are generating fake AlbumIds in this case
@@ -925,18 +921,11 @@
 			[objects addObject:object];
 			[object release];
 			
-<<<<<<< HEAD
 			// Adjust keys "KeyPhotoKey", "KeyList", and "PhotoCount" in metadata dictionary
 			// because movies and images are not jointly displayed in iMedia browser
+
 			NSMutableDictionary* preliminaryMetadata = [NSMutableDictionary dictionaryWithDictionary:subnodeDict];
 			[preliminaryMetadata addEntriesFromDictionary:[self childrenInfoForNode:subnode images:inImages]];
-=======
-			// Adjust keys "KeyPhotoKey", "KeyList", and "PhotoCount" in metadata dictionary because movies and 
-			// images are not jointly displayed in iMedia browser...
-			
-			NSMutableDictionary* preliminaryMetadata = [NSMutableDictionary dictionaryWithDictionary:subNodeDict];
-			[preliminaryMetadata addEntriesFromDictionary:[self childrenInfoForNode:subNode images:inImages]];
->>>>>>> b0f50cc9
 
 			object.preliminaryMetadata = preliminaryMetadata;	// This metadata from the XML file is available immediately
 			object.metadata = nil;								// Build lazily when needed (takes longer)
