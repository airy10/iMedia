/*
 iMedia Browser Framework <http://karelia.com/imedia/>
 
 Copyright (c) 2005-2011 by Karelia Software et al.
 
 iMedia Browser is based on code originally developed by Jason Terhorst,
 further developed for Sandvox by Greg Hulands, Dan Wood, and Terrence Talbot.
 The new architecture for version 2.0 was developed by Peter Baumgartner.
 Contributions have also been made by Matt Gough, Martin Wennerberg and others
 as indicated in source files.
 
 The iMedia Browser Framework is licensed under the following terms:
 
 Permission is hereby granted, free of charge, to any person obtaining a copy
 of this software and associated documentation files (the "Software"), to deal
 in all or substantial portions of the Software without restriction, including
 without limitation the rights to use, copy, modify, merge, publish,
 distribute, sublicense, and/or sell copies of the Software, and to permit
 persons to whom the Software is furnished to do so, subject to the following
 conditions:
 
	Redistributions of source code must retain the original terms stated here,
	including this list of conditions, the disclaimer noted below, and the
	following copyright notice: Copyright (c) 2005-2011 by Karelia Software et al.

	Redistributions in binary form must include, in an end-user-visible manner,
	e.g., About window, Acknowledgments window, or similar, either a) the original
	terms stated here, including this list of conditions, the disclaimer noted
	below, and the aforementioned copyright notice, or b) the aforementioned
	copyright notice and a link to karelia.com/imedia.

	Neither the name of Karelia Software, nor Sandvox, nor the names of
	contributors to iMedia Browser may be used to endorse or promote products
	derived from the Software without prior and express written permission from
	Karelia Software or individual contributors, as appropriate.
 
 Disclaimer: THE SOFTWARE IS PROVIDED BY THE COPYRIGHT OWNER AND CONTRIBUTORS
 "AS IS", WITHOUT WARRANTY OF ANY KIND, EXPRESS OR IMPLIED, INCLUDING BUT NOT
 LIMITED TO THE WARRANTIES OF MERCHANTABILITY, FITNESS FOR A PARTICULAR PURPOSE,
 AND NONINFRINGEMENT. IN NO EVENT SHALL THE AUTHORS OR COPYRIGHT HOLDERS BE
 LIABLE FOR ANY CLAIM, DAMAGES, OR OTHER LIABILITY, WHETHER IN AN ACTION OF
 CONTRACT, TORT, OR OTHERWISE, ARISING FROM, OUT OF, OR IN CONNECTION WITH, THE
 SOFTWARE OR THE USE OF, OR OTHER DEALINGS IN, THE SOFTWARE.
 */


// Author: Peter Baumgartner, Jörg Jacobsen


//----------------------------------------------------------------------------------------------------------------------


#pragma mark HEADERS

#import "IMBiPhotoParser.h"
#import "IMBiPhotoObjectPromise.h"
#import "IMBConfig.h"
#import "IMBParserController.h"
#import "IMBNode.h"
#import "IMBObject.h"
#import "IMBiPhotoEventNodeObject.h"
#import "IMBIconCache.h"
#import "NSWorkspace+iMedia.h"
#import "NSFileManager+iMedia.h"
#import "NSImage+iMedia.h"
#import "NSString+iMedia.h"
#import <Quartz/Quartz.h>


//----------------------------------------------------------------------------------------------------------------------

#pragma mark 

@interface IMBiPhotoParser ()

- (IMBNode*) eventsNodeInNode:(IMBNode*)inNode;
- (NSString*) identifierForId:(NSNumber*)inId inSpace:(NSString*)inIdSpace;
- (NSString*) iPhotoMediaType;
- (BOOL) shouldUseAlbumType:(NSString*)inAlbumType;
- (BOOL) shouldUseAlbum:(NSDictionary*)inAlbumDict images:(NSDictionary*)inImages;
- (BOOL) shouldUseObject:(NSDictionary*)inObjectDict;
- (NSImage*) iconForAlbumType:(NSString*)inAlbumType;
- (NSString*) imagePathForFaceIndex:(NSNumber*)inFaceIndex inImageWithKey:(NSString*)inImageKey;
- (void) addSubNodesToNode:(IMBNode*)inParentNode albums:(NSArray*)inAlbums images:(NSDictionary*)inImages;
- (void) populateEventsNode:(IMBNode*)inNode withEvents:(NSArray*)inEvents images:(NSDictionary*)inImages;
- (void) populateAlbumNode:(IMBNode*)inNode images:(NSDictionary*)inImages;

@end


//----------------------------------------------------------------------------------------------------------------------


#pragma mark 

@implementation IMBiPhotoParser

@synthesize appPath = _appPath;
@synthesize shouldDisplayLibraryName = _shouldDisplayLibraryName;
@synthesize dateFormatter = _dateFormatter;


//----------------------------------------------------------------------------------------------------------------------


// Register this parser, so that it gets automatically loaded...

+ (void) load
{
	NSAutoreleasePool* pool = [[NSAutoreleasePool alloc] init];
	[IMBParserController registerParserClass:self forMediaType:kIMBMediaTypeImage];
	[pool drain];
}


//----------------------------------------------------------------------------------------------------------------------


// Check if iPhoto is installed...

+ (NSString*) iPhotoPath
{
	return [[NSWorkspace imb_threadSafeWorkspace] absolutePathForAppBundleWithIdentifier:@"com.apple.iPhoto"];
}


+ (BOOL) isInstalled
{
	return [self iPhotoPath] != nil;
}


// Look at the iApps preferences file and find all iPhoto libraries. Create a parser instance for each libary...

+ (NSArray*) parserInstancesForMediaType:(NSString*)inMediaType
{
	NSMutableArray* parserInstances = [NSMutableArray array];
	
	if ([self isInstalled])
	{
		CFArrayRef recentLibraries = CFPreferencesCopyAppValue((CFStringRef)@"iPhotoRecentDatabases",(CFStringRef)@"com.apple.iApps");
		NSArray* libraries = (NSArray*)recentLibraries;
		
		for (NSString* library in libraries)
		{
			NSURL* url = [NSURL URLWithString:library];
			NSString* path = [url path];
			BOOL changed;
			
			if ([[NSFileManager imb_threadSafeManager] imb_fileExistsAtPath:&path wasChanged:&changed])
			{
				NSString *libraryPath = [path stringByDeletingLastPathComponent];	// folder containing .xml file
				[IMBConfig registerLibraryPath:libraryPath];
			
				IMBiPhotoParser* parser = [[[self class] alloc] initWithMediaType:inMediaType];
				parser.mediaSource = path;
				parser.shouldDisplayLibraryName = libraries.count > 1;
				[parserInstances addObject:parser];
				[parser release];
			}
		}
		
		if (recentLibraries) CFRelease(recentLibraries);
	}
	
	return parserInstances;
}


- (Class) objectClass
{
	return [IMBObject class];
}


//----------------------------------------------------------------------------------------------------------------------


- (id) initWithMediaType:(NSString*)inMediaType
{
	if ((self = [super initWithMediaType:inMediaType]) != nil)
	{
		self.appPath = [[self class] iPhotoPath];
		self.plist = nil;
		self.modificationDate = nil;
		_fakeAlbumID = 0;
		
		self.dateFormatter = [[[NSDateFormatter alloc] init] autorelease];
		self.dateFormatter.dateStyle = NSDateFormatterShortStyle;
	}
	
	return self;
}


- (void) dealloc
{
	IMBRelease(_appPath);
	IMBRelease(_plist);
	IMBRelease(_modificationDate);
	IMBRelease(_dateFormatter);
	[super dealloc];
}


//----------------------------------------------------------------------------------------------------------------------


#pragma mark 
#pragma mark Parser Methods

- (IMBNode*) nodeWithOldNode:(const IMBNode*)inOldNode options:(IMBOptions)inOptions error:(NSError**)outError
{
	NSError* error = nil;
	
	// Oops no path, can't create a root node. This is bad...
	
	NSString* path = (NSString*)self.mediaSource;
	
	if (path == nil)
	{
		return nil;
	}
	
	if ([[NSFileManager imb_threadSafeManager] fileExistsAtPath:path] == NO)
	{
		return nil;
	}
	
	// Create a root node...
	
	IMBNode* node = [[[IMBNode alloc] init] autorelease];
	
	if (inOldNode == nil)
	{
		NSImage* icon = [[NSWorkspace imb_threadSafeWorkspace] iconForFile:self.appPath];;
		[icon setScalesWhenResized:YES];
		[icon setSize:NSMakeSize(16.0,16.0)];
		
		node.mediaSource = self.mediaSource;
		node.identifier = [self identifierForPath:@"/"];
		node.name = @"iPhoto";
		node.icon = icon;
		node.groupType = kIMBGroupTypeLibrary;
		node.leaf = NO;
		node.parser = self;
		node.isTopLevelNode = YES;
	}
	
	// Or an subnode...
	
	else
	{
		node.mediaSource = self.mediaSource;
		node.identifier = inOldNode.identifier;
		node.name = inOldNode.name;
		node.icon = inOldNode.icon;
		node.groupType = inOldNode.groupType;
		node.leaf = inOldNode.leaf;
		node.parser = self;
		node.attributes = inOldNode.attributes;
	}
	
	// If we have more than one library then append the library name to the root node...
	
	if (node.isTopLevelNode && self.shouldDisplayLibraryName)
	{
		NSString* path = (NSString*)node.mediaSource;
		NSString* name = [[[path stringByDeletingLastPathComponent] lastPathComponent] stringByDeletingPathExtension];
		node.name = [NSString stringWithFormat:@"%@ (%@)",node.name,name];
	}
	
	// Watch the XML file. Whenever something in iPhoto changes, we have to replace the WHOLE tree from  
	// the root node down, as we have no way of finding WHAT has changed in iPhoto...
	
	if (node.isTopLevelNode)
	{
		node.watcherType = kIMBWatcherTypeFSEvent;
		node.watchedPath = [(NSString*)node.mediaSource stringByDeletingLastPathComponent];
	}
	else
	{
		node.watcherType = kIMBWatcherTypeNone;
	}
	
	// If the old node was populated, then also populate the new node...
	
	if (inOldNode.isPopulated)
	{
		[self populateNewNode:node likeOldNode:inOldNode options:inOptions];
	}
	
	if (outError) *outError = error;
	return node;
}


//----------------------------------------------------------------------------------------------------------------------


// The supplied node is a private copy which may be modified here in the background operation. Parse the 
// iPhoto XML file and create subnodes as needed...

- (BOOL) populateNode:(IMBNode*)inNode options:(IMBOptions)inOptions error:(NSError**)outError
{
	NSError* error = nil;
	NSDictionary* plist = self.plist;
	NSDictionary* images = [plist objectForKey:@"Master Image List"];
	NSArray* albums = [plist objectForKey:@"List of Albums"];
	
	// Population of events and faces node fundamentally different from album node
	
	if ([self isEventsNode:inNode]) {
		NSArray* events = [plist objectForKey:@"List of Rolls"];
		[self populateEventsNode:inNode withEvents:events images:images];
	} else if ([self isFacesNode:inNode]) {
		NSDictionary* faces = [plist objectForKey:@"List of Faces"];
		[self populateFacesNode:inNode withFaces:faces images:images];
	} else {
		[self addSubNodesToNode:inNode albums:albums images:images]; 
		[self populateAlbumNode:inNode images:images]; 
	}

	// If we are populating the root nodes, then also populate the "Photos" node and mirror its
	// objects array into the objects array of the root node. Please note that this is non-standard parser behavior,
	// which is implemented here, to achieve the desired "feel" in the browser...
	
	// Will find Photos node at same index in subnodes as in album list
	
	NSNumber* photosNodeIndex = nil;
	[self allPhotosAlbumInAlbumList:albums atIndex:&photosNodeIndex];	// which offset was it found, in "List of Albums" Array
	
	if (inNode.isTopLevelNode && photosNodeIndex)
	{
		NSArray* subnodes = inNode.subnodes;
		NSInteger pnIndex = [photosNodeIndex unsignedIntegerValue];
		if (pnIndex < [subnodes count])	// Karelia case 136310, make sure offset exists
		{
			IMBNode* photosNode = [subnodes objectAtIndex:pnIndex];	// assumes subnodes exists same as albums!
			[self populateNode:photosNode options:inOptions error:outError];
			inNode.objects = photosNode.objects;
		}
	}
	
	if (outError) *outError = error;
	return error == nil;
}


//----------------------------------------------------------------------------------------------------------------------


// When the parser is deselected, then get rid of the cached plist data. It will be loaded into memory lazily 
// once it is needed again...

- (void) didStopUsingParser
{
	@synchronized(self)
	{
		self.plist = nil;
	}	
}


// When the XML file has changed then get rid of our cached plist...

- (void) watchedPathDidChange:(NSString*)inWatchedPath
{
	if ([inWatchedPath isEqual:self.mediaSource])
	{
		@synchronized(self)
		{
			self.plist = nil;
		}	
	}
}


//----------------------------------------------------------------------------------------------------------------------


// To speed up thumbnail loading we will not use the generic method of the superclass. Instead we provide an
// implementation here, that uses specific knowledge about iPhoto to load thumbnails as quickly as possible...

- (id) loadThumbnailForObject:(IMBObject*)inObject
{
	id imageRepresentation = nil;
	
	// Get path of our object...
	
	NSString* type = inObject.imageRepresentationType;
	NSString* path = (NSString*) inObject.imageLocation;
	if (path == nil) path = (NSString*) inObject.location;
	
	// For images we provide an optimized loading code...
	
	NSURL* url = [NSURL fileURLWithPath:path];
	NSString* uti = [NSString imb_UTIForFileAtPath:path];
	
	if ([type isEqualToString:IKImageBrowserCGImageRepresentationType])
	{
		if (UTTypeConformsTo((CFStringRef)uti,kUTTypeImage))
		{
			NSAssert(url, @"Nil image source URL");
			CGImageSourceRef source = CGImageSourceCreateWithURL((CFURLRef)url,NULL);
			
			CGImageRef image = nil;
			if (source)
			{
				image = CGImageSourceCreateImageAtIndex(source,0,NULL);
				
				CFRelease(source);
			}
			
			// Always perform set... on main thread regardless of whether we obtained an image or not
			// to ensure that "isLoadingThumbnail" is reset to NO
			
			imageRepresentation = (id) image;
			[inObject 
			 performSelectorOnMainThread:@selector(setImageRepresentation:) 
			 withObject:(id)image
			 waitUntilDone:NO 
			 modes:[NSArray arrayWithObject:NSRunLoopCommonModes]];
			
			if (image) {
				CGImageRelease(image);
			}
		}
	}
	
	// QTMovies are loaded with the generic code in the superclass...
	
	else if ([type isEqualToString:IKImageBrowserQTMoviePathRepresentationType])
	{
		imageRepresentation = [super loadThumbnailForObject:inObject];
	}
	
	return imageRepresentation;
}


//----------------------------------------------------------------------------------------------------------------------


/// For iPhoto we need a local promise that handles relative paths to master objects
- (IMBObjectsPromise*) objectPromiseWithObjects: (NSArray*) inObjects
{
	return [[[IMBiPhotoObjectPromise alloc] initWithIMBObjects:inObjects] autorelease];
}


// Loaded lazily when actually needed for display. Here we combine the metadata we got from the iPhoto XML file
// (which was available immediately, but not enough information) with more information that we obtain via ImageIO.
// This takes a little longer, but since it only done laziy for those object that are actually visible it's fine.
// Please note that this method may be called on a background thread...

- (void) loadMetadataForObject:(IMBObject*)inObject
{
	NSMutableDictionary* metadata = [NSMutableDictionary dictionaryWithDictionary:inObject.preliminaryMetadata];
	NSMutableArray *realKeywords = [NSMutableArray array];
    
	NSDictionary *keywordMap = [self.plist objectForKey:@"List of Keywords"];

	//swap the keyword index to names
	for (NSString *keywordKey in [metadata objectForKey:@"Keywords"])
	{
		NSString *actualKeyword = [keywordMap objectForKey:keywordKey];
		if (actualKeyword)
		{
			[realKeywords addObject:actualKeyword];
		}
		[metadata setObject:realKeywords forKey:@"iMediaKeywords"];
	}
	
	// Do not load (key) image specific metadata for node objects
	// because it doesn't represent the nature of the object well enough.
	
	if (![inObject isKindOfClass:[IMBNodeObject class]])
	{
		[metadata addEntriesFromDictionary:[NSImage imb_metadataFromImageAtPath:inObject.path checkSpotlightComments:NO]];
	}
	
	NSString* description = [self metadataDescriptionForMetadata:metadata];

	if ([NSThread isMainThread])
	{
		inObject.metadata = metadata;
		inObject.metadataDescription = description;
	}
	else
	{
		NSArray* modes = [NSArray arrayWithObject:NSRunLoopCommonModes];
		[inObject performSelectorOnMainThread:@selector(setMetadata:) withObject:metadata waitUntilDone:NO modes:modes];
		[inObject performSelectorOnMainThread:@selector(setMetadataDescription:) withObject:description waitUntilDone:NO modes:modes];
	}
}


- (NSArray *)iMediaKeywordsFromIDs:(NSArray *)keywordIDs
{
	NSMutableArray *realKeywords = [NSMutableArray array];
	NSDictionary *keywordMap = [self.plist objectForKey:@"List of Keywords"];
	//swap the keyword index to names
	for (NSString *keywordKey in keywordIDs)
	{
		NSString *actualKeyword = [keywordMap objectForKey:keywordKey];
		if (actualKeyword)
		{
			[realKeywords addObject:actualKeyword];
		}
	}
	return realKeywords;
}


#pragma mark 
#pragma mark Helper Methods


//----------------------------------------------------------------------------------------------------------------------

// Returns the events node that should be subnode of our root node.
// Returns nil if there is none.

- (IMBNode*) eventsNodeInNode:(IMBNode*) inNode
{	
	IMBNode* eventsNode = nil;
	
	if (inNode.isTopLevelNode && [inNode.subnodes count]>0) {
		
		// We should find the events node at index 0 but this logic is more bullet proof.
		
		for (IMBNode* node in inNode.subnodes) {
			
			if ([self isEventsNode:node]) {
				eventsNode = node;
				break;
			}
		}
	}
	
	return eventsNode;
}


//----------------------------------------------------------------------------------------------------------------------


// This media type is specific to iPhoto and is not to be confused with kIMBMediaTypeImage...

- (NSString*) iPhotoMediaType
{
	return @"Image";
}


//----------------------------------------------------------------------------------------------------------------------

// Create an identifier from the AlbumID that is stored in the XML file. An example is "IMBiPhotoParser://AlbumId/17"...

- (NSString*) identifierForId:(NSNumber*) inId inSpace:(NSString*) inIdSpace
{
	NSString* albumPath = [NSString stringWithFormat:@"/%@/%@", inIdSpace, inId];
	return [self identifierForPath:albumPath];
}


//----------------------------------------------------------------------------------------------------------------------


// Exclude some album types...

- (BOOL) shouldUseAlbumType:(NSString*)inAlbumType
{
	if (inAlbumType == nil) return YES;
	if ([inAlbumType isEqualToString:@"Slideshow"]) return NO;
	if ([inAlbumType isEqualToString:@"Book"]) return NO;
	return YES;
}


// Check if the supplied album contains media files of correct media type. If we find a single one, then the 
// album qualifies as a new node. If however we do not find any media files of the desired type, then the 
// album will not show up as a node...

- (BOOL) shouldUseAlbum:(NSDictionary*)inAlbumDict images:(NSDictionary*)inImages
{
	// Usage of events or faces album is not determined here
	
	NSUInteger albumId = [[inAlbumDict objectForKey:@"AlbumId"] unsignedIntegerValue];
	if (albumId == EVENTS_NODE_ID || albumId == FACES_NODE_ID)
	{
		return YES;
	}
	
	// Usage of other albums is determined by media type of key list images
	
	NSArray* imageKeys = [inAlbumDict objectForKey:@"KeyList"];
	
	for (NSString* key in imageKeys)
	{
		NSDictionary* imageDict = [inImages objectForKey:key];
		
		if ([self shouldUseObject:imageDict])
		{
			return YES;
		}
	}
	
	return NO;
}


// Check if a media file qualifies for this parser...

- (BOOL) shouldUseObject:(NSDictionary*)inObjectDict
{
	NSString* iPhotoMediaType = [self iPhotoMediaType];
	
	if (inObjectDict)
	{
		NSString* mediaType = [inObjectDict objectForKey:@"MediaType"];
		if (mediaType == nil) mediaType = @"Image";
		
		if ([mediaType isEqualToString:iPhotoMediaType])
		{
			return YES;
		}
	}
	
	return NO;
}


//----------------------------------------------------------------------------------------------------------------------


- (NSImage*) iconForAlbumType:(NSString*)inAlbumType
{
	static const IMBIconTypeMappingEntry kIconTypeMappingEntries[] =
	{
		// iPhoto 7
		{@"Faces",					@"sl-icon-small_people.tiff",			@"folder",	nil,				nil},
		{@"Book",					@"sl-icon-small_book.tiff",				@"folder",	nil,				nil},
		{@"Calendar",				@"sl-icon-small_calendar.tiff",			@"folder",	nil,				nil},
		{@"Card",					@"sl-icon-small_card.tiff",				@"folder",	nil,				nil},
		{@"Event",					@"sl-icon-small_event.tiff",			@"folder",	nil,				nil},
		{@"Events",					@"sl-icon-small_events.tiff",			@"folder",	nil,				nil},
		{@"Folder",					@"sl-icon-small_folder.tiff",			@"folder",	nil,				nil},
		{@"Photocasts",				@"sl-icon-small_subscriptions.tiff",	@"folder",	nil,				nil},
		{@"Photos",					@"sl-icon-small_library.tiff",			@"folder",	nil,				nil},
		{@"Published",				@"sl-icon-small_publishedAlbum.tiff",	nil,		@"dotMacLogo.icns",	@"/System/Library/CoreServices/CoreTypes.bundle"},
		{@"Regular",				@"sl-icon-small_album.tiff",			@"folder",	nil,				nil},
		{@"Roll",					@"sl-icon-small_roll.tiff",				@"folder",	nil,				nil},
		{@"Selected Event Album",	@"sl-icon-small_event.tiff",			@"folder",	nil,				nil},
		{@"Shelf",					@"sl-icon_flag.tiff",					@"folder",	nil,				nil},
		{@"Slideshow",				@"sl-icon-small_slideshow.tiff",		@"folder",	nil,				nil},
		{@"Smart",					@"sl-icon-small_smartAlbum.tiff",		@"folder",	nil,				nil},
		{@"Special Month",			@"sl-icon-small_cal.tiff",				@"folder",	nil,				nil},
		{@"Special Roll",			@"sl-icon_lastImport.tiff",				@"folder",	nil,				nil},
		{@"Subscribed",				@"sl-icon-small_subscribedAlbum.tiff",	@"folder",	nil,				nil},
	};
	
	static const IMBIconTypeMapping kIconTypeMapping =
	{
		sizeof(kIconTypeMappingEntries) / sizeof(kIconTypeMappingEntries[0]),
		kIconTypeMappingEntries,
		{@"Regular",				@"sl-icon-small_album.tiff",			@"folder",	nil,				nil}	// fallback image
	};
	
	NSString* type = inAlbumType;
	if (type == nil) type = @"Photos";
	return [[IMBIconCache sharedIconCache] iconForType:type fromBundleID:@"com.apple.iPhoto" withMappingTable:&kIconTypeMapping];
}


//----------------------------------------------------------------------------------------------------------------------


- (BOOL) isAllPhotosAlbum:(NSDictionary*)inAlbumDict
{
	return [(NSNumber*)[inAlbumDict objectForKey:@"Master"] unsignedIntegerValue] == 1;
}


//----------------------------------------------------------------------------------------------------------------------


- (void) addSubNodesToNode:(IMBNode*)inParentNode albums:(NSArray*)inAlbums images:(NSDictionary*)inImages
{
	// Create the subnodes array on demand - even if turns out to be empty after exiting this method, 
	// because without creating an array we would cause an endless loop...
	
<<<<<<< HEAD
	NSMutableArray* subnodes = [inParentNode mutableSubnodes];
=======
	NSMutableArray* subnodes = [NSMutableArray array];
>>>>>>> dc210a6d
	
	// Now parse the iPhoto XML plist and look for albums whose parent matches our parent node. We are 
	// only going to add subnodes that are direct children of inParentNode...
	
	for (NSDictionary* albumDict in inAlbums)
	{
		NSAutoreleasePool* pool = [[NSAutoreleasePool alloc] init];
		
		NSString* albumType = [albumDict objectForKey:@"Album Type"];
		NSString* albumName = [albumDict objectForKey:@"AlbumName"];
		NSNumber* parentId = [albumDict objectForKey:@"Parent"];
		NSString* albumIdSpace = [self idSpaceForAlbumType:albumType];
		// parent always from same id space for non top-level albums
		NSString* parentIdentifier = parentId ? [self identifierForId:parentId inSpace:albumIdSpace] : [self identifierForPath:@"/"];
		
		if ([self shouldUseAlbumType:albumType] && 
			[inParentNode.identifier isEqualToString:parentIdentifier] && 
			[self shouldUseAlbum:albumDict images:inImages])
		{
			// Create node for this album...
			
			IMBNode* albumNode = [[[IMBNode alloc] init] autorelease];
			
			albumNode.leaf = [self isLeafAlbumType:albumType];
			albumNode.icon = [self iconForAlbumType:albumType];
			albumNode.name = albumName;
			albumNode.mediaSource = self.mediaSource;
			albumNode.parser = self;
			
			// Keep a ref to the album dictionary for later use when we populate this node
			// so we don't have to loop through the whole album list again to find it.
			
			albumNode.attributes = albumDict;
			
			// Set the node's identifier. This is needed later to link it to the correct parent node. Please note 
			// that older versions of iPhoto didn't have AlbumId, so we are generating fake AlbumIds in this case
			// for backwards compatibility...
			
			NSNumber* albumId = [albumDict objectForKey:@"AlbumId"];
			if (albumId == nil) albumId = [NSNumber numberWithInt:_fakeAlbumID++]; 
			albumNode.identifier = [self identifierForId:albumId inSpace:albumIdSpace];
			
			// Add the new album node to its parent (inRootNode)...
			
<<<<<<< HEAD
=======
			
>>>>>>> dc210a6d
			[subnodes addObject:albumNode];
		}
		
		[pool drain];
	}
<<<<<<< HEAD
=======
	
	inParentNode.subnodes = subnodes;
>>>>>>> dc210a6d
}


//----------------------------------------------------------------------------------------------------------------------


// Returns the path to a thumbnail containing the wanted clipped face in the image provided.
//
// There are reports (see issue 252) that ./Data occasionally is not a symbolic link
// to ./Data.noindex and faces we are looking for are not found in ./Data but ./Data.noindex.
// To account for this we return the image path including ./Data.noindex if necessary.

- (NSString*) imagePathForFaceIndex:(NSNumber*)inFaceIndex inImageWithKey:(NSString*)inImageKey
{
	NSString* imagePath = [super imagePathForFaceIndex:inFaceIndex inImageWithKey:inImageKey];
	
    NSFileManager *fileManager = [NSFileManager defaultManager];
	
	// Image path should currently be pointing to image in subdirectory of ./Data (iPhoto 8) or ./Thumbnails (iPhoto 9).
	
	if (![fileManager fileExistsAtPath:imagePath]) {
		
		// Oops, could not locate face image here. Provide alternate path
		NSLog(@"Could not find face image at %@", imagePath);
		
		NSString* pathPrefix = [[self mediaSource] stringByDeletingLastPathComponent];
		NSString* replacement = @"/Data.noindex/";
		NSScanner* aScanner =  [[NSScanner alloc] initWithString:imagePath];
		
		if ([aScanner scanString:pathPrefix intoString:nil] &&
			[aScanner scanString:@"/Data/" intoString:nil] ||
			[aScanner scanString:@"/Thumbnails/" intoString:nil])
		{
			NSString* suffixString = [imagePath substringFromIndex:[aScanner scanLocation]];
			imagePath = [NSString stringWithFormat:@"%@%@%@", pathPrefix, replacement, suffixString];
			NSLog(@"Trying %@...", imagePath);
		}
		[aScanner release];
	}
	return imagePath;
}


//---------------------------------------------------------------------------------------------------------------------


// Returns a dictionary that contains the "true" KeyList, KeyPhotoKey and PhotoCount values for the provided node.
// (The values provided by the according dictionary in .plist are mostly wrong because we separate node children by
// media types 'Image' and 'Movie' into different views.)

- (NSDictionary*) childrenInfoForNode:(IMBNode*)inNode images:(NSDictionary*)inImages
{
	// We saved a reference to the album dictionary when this node was created
	// (ivar 'attributes') and now happily reuse it here.
	NSDictionary* albumDict = inNode.attributes;	
	
	// Determine images relevant to this view.
	// Note that everything regarding 'ImageFaceMetadata' is only relevant
	// when providing a faces node. Otherwise it will be nil'ed.
	
	NSArray* imageKeys = [albumDict objectForKey:@"KeyList"];
	NSMutableArray* relevantImageKeys = [NSMutableArray array];
	NSArray* imageFaceMetadataList = [albumDict objectForKey:@"ImageFaceMetadataList"];
	NSMutableArray* relevantImageFaceMetadataList = imageFaceMetadataList ? [NSMutableArray array] : nil;
	
	// Loop setup
	NSString* key = nil;
	NSDictionary* imageFaceMetadata = nil;
	NSDictionary* imageDict = nil;
	
	for (NSUInteger i = 0; i < [imageKeys count]; i++)
	{
		key = [imageKeys objectAtIndex:i];
		imageFaceMetadata = [imageFaceMetadataList objectAtIndex:i];
		
		imageDict = [inImages objectForKey:key];
		
		if ([self shouldUseObject:imageDict])
		{
			[relevantImageKeys addObject:key];
			
			if (imageFaceMetadata) [relevantImageFaceMetadataList addObject:imageFaceMetadata];
		}		
	}
	
	// Ensure that key image for movies is movie related:
	
	NSString* keyPhotoKey = nil;
	NSNumber* keyImageFaceIndex = nil;
	
	if ([[self iPhotoMediaType] isEqualToString:@"Movie"] && [relevantImageKeys count] > 0)
	{
		keyPhotoKey = [relevantImageKeys objectAtIndex:0];
		keyImageFaceIndex = [[relevantImageFaceMetadataList objectAtIndex:0] objectForKey:@"face index"];
	} else {
		keyPhotoKey = [albumDict objectForKey:@"KeyPhotoKey"];
	}

    return [NSDictionary dictionaryWithObjectsAndKeys:
			relevantImageKeys, @"KeyList",
			[NSNumber numberWithUnsignedInteger:[relevantImageKeys count]], @"PhotoCount", 
			keyPhotoKey, @"KeyPhotoKey",
			relevantImageFaceMetadataList, @"ImageFaceMetadataList",   // May be nil
			keyImageFaceIndex, @"key image face index", nil];          // May be nil
}


//----------------------------------------------------------------------------------------------------------------------


// Create a subnode for each event and a corresponding visual object

- (void) populateEventsNode:(IMBNode*)inNode withEvents:(NSArray*)inEvents images:(NSDictionary*)inImages
{
	// Create the subnodes array on demand - even if turns out to be empty after exiting this method, 
	// because without creating an array we would cause an endless loop...
	
<<<<<<< HEAD
	NSMutableArray* subNodes = [inNode mutableSubnodes];
=======
	NSMutableArray* subnodes = [NSMutableArray array];
>>>>>>> dc210a6d
	
	// Create the objects array on demand  - even if turns out to be empty after exiting this method, because
	// without creating an array we would cause an endless loop...
	
	NSMutableArray* objects = [[NSMutableArray alloc] initWithArray:inNode.objects];
	NSUInteger index = 0;
	
	// We saved a reference to the album dictionary when this node was created
	// (ivar 'attributes') and now happily reuse it to save an outer loop (over album list) here.
	
	NSString* subnodeType = @"Event";
	
	// Events node is populated with node objects that represent events
	
	NSString* eventKeyPhotoKey = nil;
	NSString* path = nil;
	IMBiPhotoEventNodeObject* object = nil;
	
	for (NSDictionary* subnodeDict in inEvents)
	{
		NSAutoreleasePool* pool = [[NSAutoreleasePool alloc] init];

		NSString* subnodeName = [subnodeDict objectForKey:@"RollName"];
		
		if ([self shouldUseAlbumType:subnodeType] && 
			[self shouldUseAlbum:subnodeDict images:inImages])
		{
			// Create subnode for this node...
			
			IMBNode* subnode = [[[IMBNode alloc] init] autorelease];
			
			subnode.leaf = [self isLeafAlbumType:subnodeType];
			subnode.icon = [self iconForAlbumType:subnodeType];
			subnode.name = subnodeName;
			subnode.mediaSource = self.mediaSource;
			subnode.parser = self;
			
			// Keep a ref to the subnode dictionary for potential later use
<<<<<<< HEAD
			
			subNode.attributes = subNodeDict;
=======
			subnode.attributes = subnodeDict;
>>>>>>> dc210a6d
			
			// Set the node's identifier. This is needed later to link it to the correct parent node. Please note 
			// that older versions of iPhoto didn't have AlbumId, so we are generating fake AlbumIds in this case
			// for backwards compatibility...
			
			NSNumber* subnodeId = [subnodeDict objectForKey:@"RollID"];
			if (subnodeId == nil) subnodeId = [NSNumber numberWithInt:_fakeAlbumID++]; 
			subnode.identifier = [self identifierForId:subnodeId inSpace:EVENTS_ID_SPACE];
			
			// Add the new subnode to its parent (inRootNode)...

			[subnodes addObject:subnode];
			
			// Now create the visual object and link it to subnode just created...

			object = [[IMBiPhotoEventNodeObject alloc] init];
			[objects addObject:object];
			[object release];
			
<<<<<<< HEAD
			// Adjust keys "KeyPhotoKey", "KeyList", and "PhotoCount" in metadata dictionary because movies and 
			// images are not jointly displayed in iMedia browser...
			
			NSMutableDictionary* preliminaryMetadata = [NSMutableDictionary dictionaryWithDictionary:subNodeDict];
			[preliminaryMetadata addEntriesFromDictionary:[self childrenInfoForNode:subNode images:inImages]];
=======
			// Adjust keys "KeyPhotoKey", "KeyList", and "PhotoCount" in metadata dictionary
			// because movies and images are not jointly displayed in iMedia browser
			NSMutableDictionary* preliminaryMetadata = [NSMutableDictionary dictionaryWithDictionary:subnodeDict];
			[preliminaryMetadata addEntriesFromDictionary:[self childrenInfoForNode:subnode images:inImages]];
>>>>>>> dc210a6d

			object.preliminaryMetadata = preliminaryMetadata;	// This metadata from the XML file is available immediately
			object.metadata = nil;								// Build lazily when needed (takes longer)
			object.metadataDescription = nil;					// Build lazily when needed (takes longer)
			
			// Obtain key photo dictionary (key photo is displayed while not skimming)
			
			eventKeyPhotoKey = [object.preliminaryMetadata objectForKey:@"KeyPhotoKey"];
			NSDictionary* keyPhotoDict = [inImages objectForKey:eventKeyPhotoKey];
			
			path = [keyPhotoDict objectForKey:@"ImagePath"];
			
			object.representedNodeIdentifier = subnode.identifier;
			object.location = (id)path;
			object.name = subnode.name;
			object.parser = self;
			object.index = index++;
			
			object.imageLocation = [self imageLocationForObject:keyPhotoDict];
			object.imageRepresentationType = [self requestedImageRepresentationType];
			object.imageRepresentation = nil;
		}
		[pool drain];
	}	
<<<<<<< HEAD
	
=======
	inNode.subnodes = subnodes;
>>>>>>> dc210a6d
	inNode.objects = objects;
	[objects release];
}


- (void) populateAlbumNode:(IMBNode*)inNode images:(NSDictionary*)inImages
{
	// Create the objects array on demand  - even if turns out to be empty after exiting this method, because
	// without creating an array we would cause an endless loop...
	
	NSMutableArray* objects = [[NSMutableArray alloc] initWithArray:inNode.objects];
	
	// Populate the node with IMBVisualObjects for each image in the album
	
	NSUInteger index = 0;
	Class objectClass = [self objectClass];
	
	// We saved a reference to the album dictionary when this node was created
	// (ivar 'attributes') and now happily reuse it to save an outer loop (over album list) here.
	
	NSDictionary* albumDict = inNode.attributes;	
	NSArray* imageKeys = [albumDict objectForKey:@"KeyList"];
	
	for (NSString* key in imageKeys)
	{
		NSAutoreleasePool* pool = [[NSAutoreleasePool alloc] init];
		NSDictionary* imageDict = [inImages objectForKey:key];
		
		if ([self shouldUseObject:imageDict])
		{
			NSString* path = [imageDict objectForKey:@"ImagePath"];
			NSString* name = [imageDict objectForKey:@"Caption"];
			if ([name isEqualToString:@""])
			{
				name = [[path lastPathComponent] stringByDeletingPathExtension];	// fallback to filename
			}
			
			IMBObject* object = [[objectClass alloc] init];
			[objects addObject:object];
			[object release];
			
			object.location = (id)path;
			object.name = name;
			object.preliminaryMetadata = imageDict;	// This metadata from the XML file is available immediately
			object.metadata = nil;					// Build lazily when needed (takes longer)
			object.metadataDescription = nil;		// Build lazily when needed (takes longer)
			object.parser = self;
			object.index = index++;
			
			object.imageLocation = [self imageLocationForObject:imageDict];
			object.imageRepresentationType = [self requestedImageRepresentationType];
			object.imageRepresentation = nil;
		}
		
		[pool drain];
	}
	
    inNode.objects = objects;
    [objects release];
}


//----------------------------------------------------------------------------------------------------------------------


@end<|MERGE_RESOLUTION|>--- conflicted
+++ resolved
@@ -691,11 +691,7 @@
 	// Create the subnodes array on demand - even if turns out to be empty after exiting this method, 
 	// because without creating an array we would cause an endless loop...
 	
-<<<<<<< HEAD
 	NSMutableArray* subnodes = [inParentNode mutableSubnodes];
-=======
-	NSMutableArray* subnodes = [NSMutableArray array];
->>>>>>> dc210a6d
 	
 	// Now parse the iPhoto XML plist and look for albums whose parent matches our parent node. We are 
 	// only going to add subnodes that are direct children of inParentNode...
@@ -740,20 +736,11 @@
 			
 			// Add the new album node to its parent (inRootNode)...
 			
-<<<<<<< HEAD
-=======
-			
->>>>>>> dc210a6d
 			[subnodes addObject:albumNode];
 		}
 		
 		[pool drain];
 	}
-<<<<<<< HEAD
-=======
-	
-	inParentNode.subnodes = subnodes;
->>>>>>> dc210a6d
 }
 
 
@@ -871,11 +858,7 @@
 	// Create the subnodes array on demand - even if turns out to be empty after exiting this method, 
 	// because without creating an array we would cause an endless loop...
 	
-<<<<<<< HEAD
-	NSMutableArray* subNodes = [inNode mutableSubnodes];
-=======
-	NSMutableArray* subnodes = [NSMutableArray array];
->>>>>>> dc210a6d
+	NSMutableArray* subnodes = [inNode mutableSubnodes];
 	
 	// Create the objects array on demand  - even if turns out to be empty after exiting this method, because
 	// without creating an array we would cause an endless loop...
@@ -914,12 +897,8 @@
 			subnode.parser = self;
 			
 			// Keep a ref to the subnode dictionary for potential later use
-<<<<<<< HEAD
-			
-			subNode.attributes = subNodeDict;
-=======
+			
 			subnode.attributes = subnodeDict;
->>>>>>> dc210a6d
 			
 			// Set the node's identifier. This is needed later to link it to the correct parent node. Please note 
 			// that older versions of iPhoto didn't have AlbumId, so we are generating fake AlbumIds in this case
@@ -939,18 +918,11 @@
 			[objects addObject:object];
 			[object release];
 			
-<<<<<<< HEAD
 			// Adjust keys "KeyPhotoKey", "KeyList", and "PhotoCount" in metadata dictionary because movies and 
 			// images are not jointly displayed in iMedia browser...
 			
-			NSMutableDictionary* preliminaryMetadata = [NSMutableDictionary dictionaryWithDictionary:subNodeDict];
-			[preliminaryMetadata addEntriesFromDictionary:[self childrenInfoForNode:subNode images:inImages]];
-=======
-			// Adjust keys "KeyPhotoKey", "KeyList", and "PhotoCount" in metadata dictionary
-			// because movies and images are not jointly displayed in iMedia browser
 			NSMutableDictionary* preliminaryMetadata = [NSMutableDictionary dictionaryWithDictionary:subnodeDict];
 			[preliminaryMetadata addEntriesFromDictionary:[self childrenInfoForNode:subnode images:inImages]];
->>>>>>> dc210a6d
 
 			object.preliminaryMetadata = preliminaryMetadata;	// This metadata from the XML file is available immediately
 			object.metadata = nil;								// Build lazily when needed (takes longer)
@@ -975,11 +947,7 @@
 		}
 		[pool drain];
 	}	
-<<<<<<< HEAD
-	
-=======
-	inNode.subnodes = subnodes;
->>>>>>> dc210a6d
+	
 	inNode.objects = objects;
 	[objects release];
 }
